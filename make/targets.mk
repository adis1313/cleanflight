<<<<<<< HEAD
OFFICIAL_TARGETS  = ALIENFLIGHTF3 ALIENFLIGHTF4 ANYFCF7 BETAFLIGHTF3 BLUEJAYF4 CC3D FURYF4 NAZE REVO SIRINFPV SPARKY SPRACINGF3 SPRACINGF3EVO SPRACINGF3NEO SPRACINGF3MINI SPRACINGF4EVO STM32F3DISCOVERY
SKIP_TARGETS     := ALIENWHOOP
=======
OFFICIAL_TARGETS  = ALIENFLIGHTF3 ALIENFLIGHTF4 ANYFCF7 BETAFLIGHTF3 BLUEJAYF4 CC3D FURYF4 NAZE REVO SIRINFPV SPARKY SPRACINGF3 SPRACINGF3EVO SPRACINGF3NEO SPRACINGF4EVO STM32F3DISCOVERY
SKIP_TARGETS     := ALIENWHOOP MOTOLABF4
>>>>>>> 53920103
ALT_TARGETS       = $(sort $(filter-out target, $(basename $(notdir $(wildcard $(ROOT)/src/main/target/*/*.mk)))))
OPBL_TARGETS      = $(filter %_OPBL, $(ALT_TARGETS))
OSD_SLAVE_TARGETS = SPRACINGF3OSD

VALID_TARGETS   = $(dir $(wildcard $(ROOT)/src/main/target/*/target.mk))
VALID_TARGETS  := $(subst /,, $(subst ./src/main/target/,, $(VALID_TARGETS)))
VALID_TARGETS  := $(VALID_TARGETS) $(ALT_TARGETS)
VALID_TARGETS  := $(sort $(VALID_TARGETS))
VALID_TARGETS  := $(filter-out $(SKIP_TARGETS), $(VALID_TARGETS))

ifeq ($(filter $(TARGET),$(SKIP_TARGETS)), $(TARGET))
ALTERNATES    := $(sort $(filter-out target, $(basename $(notdir $(wildcard $(ROOT)/src/main/target/$(TARGET)/*.mk)))))
$(error The target specified, $(TARGET), cannot be built. Use one of the ALT targets: $(ALTERNATES))
endif

GROUP_1_TARGETS := \
	AFROMINI \
	AIORACERF3 \
	AIR32 \
	AIRBOTF4 \
	AIRBOTF4SD \
	AIRHEROF3 \
	ALIENFLIGHTF1 \
	ALIENFLIGHTF3 \
	ALIENFLIGHTF4 \
	ALIENFLIGHTNGF7 \
	ALIENWHOOPF4 \
	ALIENWHOOPF7 \
	ANYFCF7 \
	BEEBRAIN \
	BEEROTORF4 \
	BETAFLIGHTF3 \
	BLUEJAYF4 \
	CC3D \
	CC3D_OPBL

GROUP_2_TARGETS := \
	CHEBUZZF3 \
	CJMCU \
	CLRACINGF4 \
	COLIBRI \
	COLIBRI_OPBL \
	COLIBRI_RACE \
	DOGE \
	ELLE0 \
	F4BY \
	FISHDRONEF4 \
	FLIP32F3OSD \
	FF_ACROWHOOPSP \
	FF_FORTINIF4 \
	FF_KOMBINI \
	FF_PIKOBLX \
	FF_PIKOF4 \
	FF_RADIANCE \
	FRSKYF3 \
	FRSKYF4 \
	FURYF3 \
	FURYF4 \
	FURYF7 \
	IMPULSERCF3 \
	IRCFUSIONF3 \
	ISHAPEDF3

GROUP_3_TARGETS := \
	KAKUTEF4 \
	KISSCC \
	KIWIF4 \
	LUX_RACE \
	LUXV2_RACE \
	MICROSCISKY \
	MLTEMPF4 \
	MLTYPHF4 \
	MOTOLAB \
	MULTIFLITEPICO \
	NAZE \
	NERO \
	NUCLEOF7 \
	OMNIBUS \
	OMNIBUSF4 \
	OMNIBUSF4SD \
	PLUMF4 \
	PODIUMF4 \
	DYSF4PRO

GROUP_4_TARGETS := \
	RCEXPLORERF3 \
	REVO \
	REVO_OPBL \
	REVOLT \
	REVONANO \
	RMDO \
	SINGULARITY \
	SIRINFPV \
	SOULF4 \
	SPARKY \
	SPARKY2 \
	SPRACINGF3 \
	SPRACINGF3EVO \
	SPRACINGF3MINI \
	SPRACINGF3NEO \
	SPRACINGF3OSD \
	SPRACINGF4EVO \
	SPRACINGF4NEO \
	STM32F3DISCOVERY \
	TINYBEEF3

GROUP_OTHER_TARGETS := $(filter-out $(GROUP_1_TARGETS) $(GROUP_2_TARGETS) $(GROUP_3_TARGETS) $(GROUP_4_TARGETS), $(VALID_TARGETS))

ifeq ($(filter $(TARGET),$(ALT_TARGETS)), $(TARGET))
BASE_TARGET    := $(firstword $(subst /,, $(subst ./src/main/target/,, $(dir $(wildcard $(ROOT)/src/main/target/*/$(TARGET).mk)))))
include $(ROOT)/src/main/target/$(BASE_TARGET)/$(TARGET).mk
else
BASE_TARGET    := $(TARGET)
endif

ifeq ($(filter $(TARGET),$(OPBL_TARGETS)), $(TARGET))
OPBL            = yes
endif

ifeq ($(filter $(TARGET),$(OSD_SLAVE_TARGETS)), $(TARGET))
# build an OSD SLAVE
OSD_SLAVE       = yes
else
# build an FC
FC              = yes
endif

# silently ignore if the file is not present. Allows for target specific.
-include $(ROOT)/src/main/target/$(BASE_TARGET)/target.mk

F4_TARGETS      := $(F405_TARGETS) $(F411_TARGETS) $(F446_TARGETS)
F7_TARGETS      := $(F7X2RE_TARGETS) $(F7X5XE_TARGETS) $(F7X5XG_TARGETS) $(F7X5XI_TARGETS) $(F7X6XG_TARGETS)

ifeq ($(filter $(TARGET),$(VALID_TARGETS)),)
$(error Target '$(TARGET)' is not valid, must be one of $(VALID_TARGETS). Have you prepared a valid target.mk?)
endif

ifeq ($(filter $(TARGET),$(F1_TARGETS) $(F3_TARGETS) $(F4_TARGETS) $(F7_TARGETS) $(SITL_TARGETS)),)
$(error Target '$(TARGET)' has not specified a valid STM group, must be one of F1, F3, F405, F411 or F7x5. Have you prepared a valid target.mk?)
endif

ifeq ($(TARGET),$(filter $(TARGET),$(F3_TARGETS)))
TARGET_MCU := STM32F3

else ifeq ($(TARGET),$(filter $(TARGET), $(F4_TARGETS)))
TARGET_MCU := STM32F4

else ifeq ($(TARGET),$(filter $(TARGET), $(F7_TARGETS)))
TARGET_MCU := STM32F7

else ifeq ($(TARGET),$(filter $(TARGET), $(SITL_TARGETS)))
TARGET_MCU := SITL

else ifeq ($(TARGET),$(filter $(TARGET), $(F1_TARGETS)))
TARGET_MCU := STM32F1
else
$(error Unknown target MCU specified.)
endif

ifneq ($(BASE_TARGET), $(TARGET))
TARGET_FLAGS  	:= $(TARGET_FLAGS) -D$(BASE_TARGET)
endif

TARGET_FLAGS  	:= $(TARGET_FLAGS) -D$(TARGET_MCU)
<|MERGE_RESOLUTION|>--- conflicted
+++ resolved
@@ -1,10 +1,5 @@
-<<<<<<< HEAD
 OFFICIAL_TARGETS  = ALIENFLIGHTF3 ALIENFLIGHTF4 ANYFCF7 BETAFLIGHTF3 BLUEJAYF4 CC3D FURYF4 NAZE REVO SIRINFPV SPARKY SPRACINGF3 SPRACINGF3EVO SPRACINGF3NEO SPRACINGF3MINI SPRACINGF4EVO STM32F3DISCOVERY
-SKIP_TARGETS     := ALIENWHOOP
-=======
-OFFICIAL_TARGETS  = ALIENFLIGHTF3 ALIENFLIGHTF4 ANYFCF7 BETAFLIGHTF3 BLUEJAYF4 CC3D FURYF4 NAZE REVO SIRINFPV SPARKY SPRACINGF3 SPRACINGF3EVO SPRACINGF3NEO SPRACINGF4EVO STM32F3DISCOVERY
 SKIP_TARGETS     := ALIENWHOOP MOTOLABF4
->>>>>>> 53920103
 ALT_TARGETS       = $(sort $(filter-out target, $(basename $(notdir $(wildcard $(ROOT)/src/main/target/*/*.mk)))))
 OPBL_TARGETS      = $(filter %_OPBL, $(ALT_TARGETS))
 OSD_SLAVE_TARGETS = SPRACINGF3OSD
@@ -168,4 +163,4 @@
 TARGET_FLAGS  	:= $(TARGET_FLAGS) -D$(BASE_TARGET)
 endif
 
-TARGET_FLAGS  	:= $(TARGET_FLAGS) -D$(TARGET_MCU)
+TARGET_FLAGS  	:= $(TARGET_FLAGS) -D$(TARGET_MCU)