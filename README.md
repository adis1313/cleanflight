--- conflicted
+++ resolved
@@ -28,7 +28,6 @@
 
 ## Installation & Documentation
 
-<<<<<<< HEAD
 * Cleanflight documentation - https://github.com/cleanflight/cleanflight/tree/master/docs
 * Betaflight Wiki -  https://github.com/betaflight/betaflight/wiki 
 
@@ -37,9 +36,6 @@
 Your first place for support are the [Cleanflight forums on RCGroups](https://www.rcgroups.com/forums/showthread.php?2249574-Cleanflight-firmware-for-STM32F3-based-FCBs-Check-First-Post-Please!!)
 
 The Github issue tracker is NOT for end-user support.
-=======
-See: https://github.com/betaflight/betaflight/wiki
->>>>>>> 66985c56
 
 ## IRC Support and Developers Channel
 
@@ -114,7 +110,6 @@
 
 ## Contributors
 
-<<<<<<< HEAD
 Thanks goes to all those whom have contributed to Cleanflight and its origins.
 
 Primary developers:
@@ -123,13 +118,6 @@
 * digitalentity - *inav founder*
 * Martin Budden (martinbudden)
 * Jason Blackman (blckmn)
-=======
-The Betaflight Configurator is forked from Cleanflight Configurator and its origins.
-
-Origins for Betaflight Configurator:
-* **Dominic Clifton** (for Cleanflight configurator), and
-* **ctn** (for the original Configurator).
->>>>>>> 66985c56
 
 Big thanks to current and past contributors:
 * **Alexinparis** (for MultiWii),
