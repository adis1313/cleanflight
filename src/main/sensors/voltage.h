--- conflicted
+++ resolved
@@ -55,13 +55,9 @@
 #define VBAT_SCALE_MIN 0
 #define VBAT_SCALE_MAX 255
 
-<<<<<<< HEAD
-#ifndef VBATT_LPF_FREQ
-#define VBATT_LPF_FREQ  1.0f
+#ifndef VBAT_LPF_FREQ
+#define VBAT_LPF_FREQ  0.1f
 #endif
-=======
-#define VBAT_LPF_FREQ  0.1f
->>>>>>> 5981273c
 
 #ifndef MAX_VOLTAGE_SENSOR_ADC
 #define MAX_VOLTAGE_SENSOR_ADC 1 // VBAT - some boards have external, 12V, 9V and 5V meters.
