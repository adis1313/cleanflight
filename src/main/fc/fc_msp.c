/*
 * This file is part of Cleanflight.
 *
 * Cleanflight is free software: you can redistribute it and/or modify
 * it under the terms of the GNU General Public License as published by
 * the Free Software Foundation, either version 3 of the License, or
 * (at your option) any later version.
 *
 * Cleanflight is distributed in the hope that it will be useful,
 * but WITHOUT ANY WARRANTY; without even the implied warranty of
 * MERCHANTABILITY or FITNESS FOR A PARTICULAR PURPOSE.  See the
 * GNU General Public License for more details.
 *
 * You should have received a copy of the GNU General Public License
 * along with Cleanflight.  If not, see <http://www.gnu.org/licenses/>.
 */

#include <stdbool.h>
#include <stdint.h>
#include <string.h>
#include <math.h>

#include "platform.h"

#include "blackbox/blackbox.h"

#include "build/build_config.h"
#include "build/debug.h"
#include "build/version.h"

#include "common/axis.h"
#include "common/color.h"
#include "common/maths.h"
#include "common/streambuf.h"

#include "config/config_eeprom.h"
#include "config/config_profile.h"
#include "config/feature.h"
#include "config/parameter_group.h"
#include "config/parameter_group_ids.h"

#include "drivers/accgyro.h"
#include "drivers/bus_i2c.h"
#include "drivers/compass.h"
#include "drivers/flash.h"
#include "drivers/io.h"
#include "drivers/max7456.h"
#include "drivers/pwm_output.h"
#include "drivers/sdcard.h"
#include "drivers/serial.h"
#include "drivers/serial_escserial.h"
#include "drivers/system.h"
#include "drivers/vcd.h"
#include "drivers/vtx_common.h"
#include "drivers/vtx_soft_spi_rtc6705.h"

#include "fc/config.h"
#include "fc/controlrate_profile.h"
#include "fc/fc_core.h"
#include "fc/fc_msp.h"
#include "fc/fc_rc.h"
#include "fc/rc_adjustments.h"
#include "fc/rc_controls.h"
#include "fc/runtime_config.h"

#include "flight/altitudehold.h"
#include "flight/failsafe.h"
#include "flight/imu.h"
#include "flight/mixer.h"
#include "flight/navigation.h"
#include "flight/pid.h"
#include "flight/servos.h"

#include "io/asyncfatfs/asyncfatfs.h"
#include "io/beeper.h"
#include "io/flashfs.h"
#include "io/gimbal.h"
#include "io/gps.h"
#include "io/ledstrip.h"
#include "io/motors.h"
#include "io/osd.h"
#include "io/serial.h"
#include "io/serial_4way.h"
#include "io/servos.h"
#include "io/transponder_ir.h"
#include "io/vtx.h"

#include "msp/msp.h"
#include "msp/msp_protocol.h"
#include "msp/msp_serial.h"

#include "rx/msp.h"
#include "rx/rx.h"

#include "scheduler/scheduler.h"

#include "sensors/acceleration.h"
#include "sensors/barometer.h"
#include "sensors/battery.h"
#include "sensors/boardalignment.h"
#include "sensors/compass.h"
#include "sensors/gyro.h"
#include "sensors/sensors.h"
#include "sensors/sonar.h"

#include "telemetry/telemetry.h"

#ifdef USE_HARDWARE_REVISION_DETECTION
#include "hardware_revision.h"
#endif

extern uint16_t cycleTime; // FIXME dependency on mw.c

static const char * const flightControllerIdentifier = CLEANFLIGHT_IDENTIFIER; // 4 UPPER CASE alpha numeric characters that identify the flight controller.
static const char * const boardIdentifier = TARGET_BOARD_IDENTIFIER;

typedef struct box_e {
    const uint8_t boxId;            // see boxId_e
    const char *boxName;            // GUI-readable box name
    const uint8_t permanentId;      //
} box_t;

// FIXME remove ;'s
static const box_t boxes[CHECKBOX_ITEM_COUNT + 1] = {
    { BOXARM, "ARM;", 0 },
    { BOXANGLE, "ANGLE;", 1 },
    { BOXHORIZON, "HORIZON;", 2 },
    { BOXBARO, "BARO;", 3 },
    //{ BOXVARIO, "VARIO;", 4 },
    { BOXMAG, "MAG;", 5 },
    { BOXHEADFREE, "HEADFREE;", 6 },
    { BOXHEADADJ, "HEADADJ;", 7 },
    { BOXCAMSTAB, "CAMSTAB;", 8 },
    { BOXCAMTRIG, "CAMTRIG;", 9 },
    { BOXGPSHOME, "GPS HOME;", 10 },
    { BOXGPSHOLD, "GPS HOLD;", 11 },
    { BOXPASSTHRU, "PASSTHRU;", 12 },
    { BOXBEEPERON, "BEEPER;", 13 },
    { BOXLEDMAX, "LEDMAX;", 14 },
    { BOXLEDLOW, "LEDLOW;", 15 },
    { BOXLLIGHTS, "LLIGHTS;", 16 },
    { BOXCALIB, "CALIB;", 17 },
    { BOXGOV, "GOVERNOR;", 18 },
    { BOXOSD, "OSD SW;", 19 },
    { BOXTELEMETRY, "TELEMETRY;", 20 },
    { BOXGTUNE, "GTUNE;", 21 },
    { BOXSONAR, "SONAR;", 22 },
    { BOXSERVO1, "SERVO1;", 23 },
    { BOXSERVO2, "SERVO2;", 24 },
    { BOXSERVO3, "SERVO3;", 25 },
    { BOXBLACKBOX, "BLACKBOX;", 26 },
    { BOXFAILSAFE, "FAILSAFE;", 27 },
    { BOXAIRMODE, "AIR MODE;", 28 },
    { BOX3DDISABLESWITCH, "DISABLE 3D SWITCH;", 29},
    { BOXFPVANGLEMIX, "FPV ANGLE MIX;", 30},
    { BOXBLACKBOXERASE, "BLACKBOX ERASE (>30s);", 31 },
    { CHECKBOX_ITEM_COUNT, NULL, 0xFF }
};

// this is calculated at startup based on enabled features.
static uint8_t activeBoxIds[CHECKBOX_ITEM_COUNT];
// this is the number of filled indexes in above array
static uint8_t activeBoxIdCount = 0;

static const char pidnames[] =
    "ROLL;"
    "PITCH;"
    "YAW;"
    "ALT;"
    "Pos;"
    "PosR;"
    "NavR;"
    "LEVEL;"
    "MAG;"
    "VEL;";

typedef enum {
    MSP_SDCARD_STATE_NOT_PRESENT = 0,
    MSP_SDCARD_STATE_FATAL       = 1,
    MSP_SDCARD_STATE_CARD_INIT   = 2,
    MSP_SDCARD_STATE_FS_INIT     = 3,
    MSP_SDCARD_STATE_READY       = 4
} mspSDCardState_e;

typedef enum {
    MSP_SDCARD_FLAG_SUPPORTTED   = 1
} mspSDCardFlags_e;

#define RATEPROFILE_MASK (1 << 7)

#ifdef USE_SERIAL_4WAY_BLHELI_INTERFACE
#define ESC_4WAY 0xff

uint8_t escMode;
uint8_t escPortIndex = 0;

#ifdef USE_ESCSERIAL
static void mspEscPassthroughFn(serialPort_t *serialPort)
{
    escEnablePassthrough(serialPort, escPortIndex, escMode);
}
#endif

static void mspFc4waySerialCommand(sbuf_t *dst, sbuf_t *src, mspPostProcessFnPtr *mspPostProcessFn)
{
    const unsigned int dataSize = sbufBytesRemaining(src);
    if (dataSize == 0) {
        // Legacy format

        escMode = ESC_4WAY;
    } else {
        escMode = sbufReadU8(src);
        escPortIndex = sbufReadU8(src);
    }

    switch(escMode) {
    case ESC_4WAY:
        // get channel number
        // switch all motor lines HI
        // reply with the count of ESC found
        sbufWriteU8(dst, esc4wayInit());

        if (mspPostProcessFn) {
            *mspPostProcessFn = esc4wayProcess;
        }

        break;
#ifdef USE_ESCSERIAL
    case PROTOCOL_SIMONK:
    case PROTOCOL_BLHELI:
    case PROTOCOL_KISS:
    case PROTOCOL_KISSALL:
    case PROTOCOL_CASTLE:
        if (escPortIndex < getMotorCount() || (escMode == PROTOCOL_KISS && escPortIndex == ALL_ESCS)) {
            sbufWriteU8(dst, 1);

            if (mspPostProcessFn) {
                *mspPostProcessFn = mspEscPassthroughFn;
            }

            break;
        }
#endif
    default:
        sbufWriteU8(dst, 0);
    }
}
#endif

static void mspRebootFn(serialPort_t *serialPort)
{
    UNUSED(serialPort);

    stopPwmAllMotors();
    systemReset();

    // control should never return here.
    while (true) ;
}

static const box_t *findBoxByActiveBoxId(uint8_t activeBoxId)
{
    for (uint8_t boxIndex = 0; boxIndex < sizeof(boxes) / sizeof(box_t); boxIndex++) {
        const box_t *candidate = &boxes[boxIndex];
        if (candidate->boxId == activeBoxId) {
            return candidate;
        }
    }
    return NULL;
}

static const box_t *findBoxByPermenantId(uint8_t permenantId)
{
    for (uint8_t boxIndex = 0; boxIndex < sizeof(boxes) / sizeof(box_t); boxIndex++) {
        const box_t *candidate = &boxes[boxIndex];
        if (candidate->permanentId == permenantId) {
            return candidate;
        }
    }
    return NULL;
}

static void serializeBoxNamesReply(sbuf_t *dst)
{
    int flag = 1, count = 0;

reset:
    // in first run of the loop, we grab total size of junk to be sent
    // then come back and actually send it
    for (int i = 0; i < activeBoxIdCount; i++) {
        const int activeBoxId = activeBoxIds[i];
        const box_t *box = findBoxByActiveBoxId(activeBoxId);
        if (!box) {
            continue;
        }

        const int len = strlen(box->boxName);
        if (flag) {
            count += len;
        } else {
            for (int j = 0; j < len; j++) {
                sbufWriteU8(dst, box->boxName[j]);
            }
        }
    }

    if (flag) {
        flag = 0;
        goto reset;
    }
}

void initActiveBoxIds(void)
{
    // calculate used boxes based on features and fill availableBoxes[] array
    memset(activeBoxIds, 0xFF, sizeof(activeBoxIds));

    activeBoxIdCount = 0;
    activeBoxIds[activeBoxIdCount++] = BOXARM;

    if (!feature(FEATURE_AIRMODE)) {
        activeBoxIds[activeBoxIdCount++] = BOXAIRMODE;
    }

    if (sensors(SENSOR_ACC)) {
        activeBoxIds[activeBoxIdCount++] = BOXANGLE;
        activeBoxIds[activeBoxIdCount++] = BOXHORIZON;
        activeBoxIds[activeBoxIdCount++] = BOXHEADFREE;
    }

#ifdef BARO
    if (sensors(SENSOR_BARO)) {
        activeBoxIds[activeBoxIdCount++] = BOXBARO;
    }
#endif

#ifdef MAG
    if (sensors(SENSOR_MAG)) {
        activeBoxIds[activeBoxIdCount++] = BOXMAG;
        activeBoxIds[activeBoxIdCount++] = BOXHEADADJ;
    }
#endif

#ifdef GPS
    if (feature(FEATURE_GPS)) {
        activeBoxIds[activeBoxIdCount++] = BOXGPSHOME;
        activeBoxIds[activeBoxIdCount++] = BOXGPSHOLD;
    }
#endif

#ifdef SONAR
    if (feature(FEATURE_SONAR)) {
        activeBoxIds[activeBoxIdCount++] = BOXSONAR;
    }
#endif

    if (feature(FEATURE_FAILSAFE)) {
        activeBoxIds[activeBoxIdCount++] = BOXFAILSAFE;
    }

    if (mixerConfig()->mixerMode == MIXER_FLYING_WING || mixerConfig()->mixerMode == MIXER_AIRPLANE) {
        activeBoxIds[activeBoxIdCount++] = BOXPASSTHRU;
    }

    activeBoxIds[activeBoxIdCount++] = BOXBEEPERON;

#ifdef LED_STRIP
    if (feature(FEATURE_LED_STRIP)) {
        activeBoxIds[activeBoxIdCount++] = BOXLEDLOW;
    }
#endif

#ifdef BLACKBOX
    activeBoxIds[activeBoxIdCount++] = BOXBLACKBOX;
#ifdef USE_FLASHFS
    activeBoxIds[activeBoxIdCount++] = BOXBLACKBOXERASE;
#endif
#endif

    activeBoxIds[activeBoxIdCount++] = BOXFPVANGLEMIX;

    if (feature(FEATURE_3D)) {
        activeBoxIds[activeBoxIdCount++] = BOX3DDISABLESWITCH;
    }

    if (feature(FEATURE_SERVO_TILT)) {
        activeBoxIds[activeBoxIdCount++] = BOXCAMSTAB;
    }

    if (feature(FEATURE_INFLIGHT_ACC_CAL)) {
        activeBoxIds[activeBoxIdCount++] = BOXCALIB;
    }

    activeBoxIds[activeBoxIdCount++] = BOXOSD;

#ifdef TELEMETRY
    if (feature(FEATURE_TELEMETRY) && telemetryConfig()->telemetry_switch) {
        activeBoxIds[activeBoxIdCount++] = BOXTELEMETRY;
    }
#endif

#ifdef USE_SERVOS
    if (mixerConfig()->mixerMode == MIXER_CUSTOM_AIRPLANE) {
        activeBoxIds[activeBoxIdCount++] = BOXSERVO1;
        activeBoxIds[activeBoxIdCount++] = BOXSERVO2;
        activeBoxIds[activeBoxIdCount++] = BOXSERVO3;
    }
#endif
}

#define IS_ENABLED(mask) (mask == 0 ? 0 : 1)

static uint32_t packFlightModeFlags(void)
{
    // Serialize the flags in the order we delivered them, ignoring BOXNAMES and BOXINDEXES
    // Requires new Multiwii protocol version to fix
    // It would be preferable to setting the enabled bits based on BOXINDEX.
    const uint32_t tmp = IS_ENABLED(FLIGHT_MODE(ANGLE_MODE)) << BOXANGLE |
        IS_ENABLED(FLIGHT_MODE(HORIZON_MODE)) << BOXHORIZON |
        IS_ENABLED(FLIGHT_MODE(BARO_MODE)) << BOXBARO |
        IS_ENABLED(FLIGHT_MODE(MAG_MODE)) << BOXMAG |
        IS_ENABLED(FLIGHT_MODE(HEADFREE_MODE)) << BOXHEADFREE |
        IS_ENABLED(IS_RC_MODE_ACTIVE(BOXHEADADJ)) << BOXHEADADJ |
        IS_ENABLED(IS_RC_MODE_ACTIVE(BOXCAMSTAB)) << BOXCAMSTAB |
        IS_ENABLED(IS_RC_MODE_ACTIVE(BOXCAMTRIG)) << BOXCAMTRIG |
        IS_ENABLED(FLIGHT_MODE(GPS_HOME_MODE)) << BOXGPSHOME |
        IS_ENABLED(FLIGHT_MODE(GPS_HOLD_MODE)) << BOXGPSHOLD |
        IS_ENABLED(FLIGHT_MODE(PASSTHRU_MODE)) << BOXPASSTHRU |
        IS_ENABLED(IS_RC_MODE_ACTIVE(BOXBEEPERON)) << BOXBEEPERON |
        IS_ENABLED(IS_RC_MODE_ACTIVE(BOXLEDMAX)) << BOXLEDMAX |
        IS_ENABLED(IS_RC_MODE_ACTIVE(BOXLEDLOW)) << BOXLEDLOW |
        IS_ENABLED(IS_RC_MODE_ACTIVE(BOXLLIGHTS)) << BOXLLIGHTS |
        IS_ENABLED(IS_RC_MODE_ACTIVE(BOXCALIB)) << BOXCALIB |
        IS_ENABLED(IS_RC_MODE_ACTIVE(BOXGOV)) << BOXGOV |
        IS_ENABLED(IS_RC_MODE_ACTIVE(BOXOSD)) << BOXOSD |
        IS_ENABLED(IS_RC_MODE_ACTIVE(BOXTELEMETRY)) << BOXTELEMETRY |
        IS_ENABLED(IS_RC_MODE_ACTIVE(BOXGTUNE)) << BOXGTUNE |
        IS_ENABLED(FLIGHT_MODE(SONAR_MODE)) << BOXSONAR |
        IS_ENABLED(ARMING_FLAG(ARMED)) << BOXARM |
        IS_ENABLED(IS_RC_MODE_ACTIVE(BOXBLACKBOX)) << BOXBLACKBOX |
        IS_ENABLED(IS_RC_MODE_ACTIVE(BOXBLACKBOXERASE)) << BOXBLACKBOXERASE |
        IS_ENABLED(FLIGHT_MODE(FAILSAFE_MODE)) << BOXFAILSAFE |
        IS_ENABLED(IS_RC_MODE_ACTIVE(BOXAIRMODE)) << BOXAIRMODE |
        IS_ENABLED(IS_RC_MODE_ACTIVE(BOXFPVANGLEMIX)) << BOXFPVANGLEMIX;

    uint32_t ret = 0;
    for (int i = 0; i < activeBoxIdCount; i++) {
        const uint32_t flag = (tmp & (1 << activeBoxIds[i]));
        if (flag) {
            ret |= 1 << i;
        }
    }
    return ret;
}

static void serializeSDCardSummaryReply(sbuf_t *dst)
{
#ifdef USE_SDCARD
    uint8_t flags = MSP_SDCARD_FLAG_SUPPORTTED;
    uint8_t state = 0;

    sbufWriteU8(dst, flags);

    // Merge the card and filesystem states together
    if (!sdcard_isInserted()) {
        state = MSP_SDCARD_STATE_NOT_PRESENT;
    } else if (!sdcard_isFunctional()) {
        state = MSP_SDCARD_STATE_FATAL;
    } else {
        switch (afatfs_getFilesystemState()) {
        case AFATFS_FILESYSTEM_STATE_READY:
            state = MSP_SDCARD_STATE_READY;

            break;
        case AFATFS_FILESYSTEM_STATE_INITIALIZATION:
            if (sdcard_isInitialized()) {
                state = MSP_SDCARD_STATE_FS_INIT;
            } else {
                state = MSP_SDCARD_STATE_CARD_INIT;
            }

            break;
        case AFATFS_FILESYSTEM_STATE_FATAL:
        case AFATFS_FILESYSTEM_STATE_UNKNOWN:
        default:
            state = MSP_SDCARD_STATE_FATAL;

            break;
        }
    }

    sbufWriteU8(dst, state);
    sbufWriteU8(dst, afatfs_getLastError());
    // Write free space and total space in kilobytes
    sbufWriteU32(dst, afatfs_getContiguousFreeSpace() / 1024);
    sbufWriteU32(dst, sdcard_getMetadata()->numBlocks / 2); // Block size is half a kilobyte
#else
    sbufWriteU8(dst, 0);
    sbufWriteU8(dst, 0);
    sbufWriteU8(dst, 0);
    sbufWriteU32(dst, 0);
    sbufWriteU32(dst, 0);
#endif
}

static void serializeDataflashSummaryReply(sbuf_t *dst)
{
#ifdef USE_FLASHFS
    const flashGeometry_t *geometry = flashfsGetGeometry();
    uint8_t flags = (flashfsIsReady() ? 1 : 0) | 2 /* FlashFS is supported */;

    sbufWriteU8(dst, flags);
    sbufWriteU32(dst, geometry->sectors);
    sbufWriteU32(dst, geometry->totalSize);
    sbufWriteU32(dst, flashfsGetOffset()); // Effectively the current number of bytes stored on the volume
#else
    sbufWriteU8(dst, 0); // FlashFS is neither ready nor supported
    sbufWriteU32(dst, 0);
    sbufWriteU32(dst, 0);
    sbufWriteU32(dst, 0);
#endif
}

#ifdef USE_FLASHFS
static void serializeDataflashReadReply(sbuf_t *dst, uint32_t address, const uint16_t size, bool useLegacyFormat)
{
    BUILD_BUG_ON(MSP_PORT_DATAFLASH_INFO_SIZE < 16);

    uint16_t readLen = size;
    const int bytesRemainingInBuf = sbufBytesRemaining(dst) - MSP_PORT_DATAFLASH_INFO_SIZE;
    if (readLen > bytesRemainingInBuf) {
        readLen = bytesRemainingInBuf;
    }
    // size will be lower than that requested if we reach end of volume
    if (readLen > flashfsGetSize() - address) {
        // truncate the request
        readLen = flashfsGetSize() - address;
    }
    sbufWriteU32(dst, address);
    if (!useLegacyFormat) {
        // new format supports variable read lengths
        sbufWriteU16(dst, readLen);
        sbufWriteU8(dst, 0); // placeholder for compression format
    }

    // bytesRead will equal readLen
    const int bytesRead = flashfsReadAbs(address, sbufPtr(dst), readLen);
    sbufAdvance(dst, bytesRead);

    if (useLegacyFormat) {
        // pad the buffer with zeros
        for (int i = bytesRead; i < size; i++) {
            sbufWriteU8(dst, 0);
        }
    }
}
#endif

/*
 * Returns true if the command was processd, false otherwise.
 * May set mspPostProcessFunc to a function to be called once the command has been processed
 */
static bool mspFcProcessOutCommand(uint8_t cmdMSP, sbuf_t *dst, mspPostProcessFnPtr *mspPostProcessFn)
{
    switch (cmdMSP) {
    case MSP_API_VERSION:
        sbufWriteU8(dst, MSP_PROTOCOL_VERSION);
        sbufWriteU8(dst, API_VERSION_MAJOR);
        sbufWriteU8(dst, API_VERSION_MINOR);
        break;

    case MSP_FC_VARIANT:
        sbufWriteData(dst, flightControllerIdentifier, FLIGHT_CONTROLLER_IDENTIFIER_LENGTH);
        break;

    case MSP_FC_VERSION:
        sbufWriteU8(dst, FC_VERSION_MAJOR);
        sbufWriteU8(dst, FC_VERSION_MINOR);
        sbufWriteU8(dst, FC_VERSION_PATCH_LEVEL);
        break;

    case MSP_BOARD_INFO:
        sbufWriteData(dst, boardIdentifier, BOARD_IDENTIFIER_LENGTH);
#ifdef USE_HARDWARE_REVISION_DETECTION
        sbufWriteU16(dst, hardwareRevision);
#else
        sbufWriteU16(dst, 0); // No other build targets currently have hardware revision detection.
#endif
        break;

    case MSP_BUILD_INFO:
        sbufWriteData(dst, buildDate, BUILD_DATE_LENGTH);
        sbufWriteData(dst, buildTime, BUILD_TIME_LENGTH);
        sbufWriteData(dst, shortGitRevision, GIT_SHORT_REVISION_LENGTH);
        break;

    case MSP_STATUS_EX:
        sbufWriteU16(dst, getTaskDeltaTime(TASK_GYROPID));
#ifdef USE_I2C
        sbufWriteU16(dst, i2cGetErrorCounter());
#else
        sbufWriteU16(dst, 0);
#endif
        sbufWriteU16(dst, sensors(SENSOR_ACC) | sensors(SENSOR_BARO) << 1 | sensors(SENSOR_MAG) << 2 | sensors(SENSOR_GPS) << 3 | sensors(SENSOR_SONAR) << 4);
        sbufWriteU32(dst, packFlightModeFlags());
        sbufWriteU8(dst, getCurrentPidProfileIndex());
        sbufWriteU16(dst, constrain(averageSystemLoadPercent, 0, 100));
        sbufWriteU8(dst, MAX_PROFILE_COUNT);
        sbufWriteU8(dst, getCurrentControlRateProfileIndex());
        break;

    case MSP_NAME:
        {
            const int nameLen = strlen(systemConfig()->name);
            for (int i = 0; i < nameLen; i++) {
                sbufWriteU8(dst, systemConfig()->name[i]);
            }
        }
        break;

    case MSP_STATUS:
        sbufWriteU16(dst, getTaskDeltaTime(TASK_GYROPID));
#ifdef USE_I2C
        sbufWriteU16(dst, i2cGetErrorCounter());
#else
        sbufWriteU16(dst, 0);
#endif
        sbufWriteU16(dst, sensors(SENSOR_ACC) | sensors(SENSOR_BARO) << 1 | sensors(SENSOR_MAG) << 2 | sensors(SENSOR_GPS) << 3 | sensors(SENSOR_SONAR) << 4);
        sbufWriteU32(dst, packFlightModeFlags());
        sbufWriteU8(dst, getCurrentPidProfileIndex());
        sbufWriteU16(dst, constrain(averageSystemLoadPercent, 0, 100));
        sbufWriteU16(dst, 0); // gyro cycle time
        break;

    case MSP_RAW_IMU:
        {
            // Hack scale due to choice of units for sensor data in multiwii
            const uint8_t scale = (acc.dev.acc_1G > 512) ? 4 : 1;
            for (int i = 0; i < 3; i++) {
                sbufWriteU16(dst, acc.accSmooth[i] / scale);
            }
            for (int i = 0; i < 3; i++) {
                sbufWriteU16(dst, gyroRateDps(i));
            }
            for (int i = 0; i < 3; i++) {
                sbufWriteU16(dst, mag.magADC[i]);
            }
        }
        break;

#ifdef USE_SERVOS
    case MSP_SERVO:
        sbufWriteData(dst, &servo, MAX_SUPPORTED_SERVOS * 2);
        break;
    case MSP_SERVO_CONFIGURATIONS:
        for (int i = 0; i < MAX_SUPPORTED_SERVOS; i++) {
            sbufWriteU16(dst, servoParams(i)->min);
            sbufWriteU16(dst, servoParams(i)->max);
            sbufWriteU16(dst, servoParams(i)->middle);
            sbufWriteU8(dst, servoParams(i)->rate);
            sbufWriteU8(dst, servoParams(i)->forwardFromChannel);
            sbufWriteU32(dst, servoParams(i)->reversedSources);
        }
        break;
    case MSP_SERVO_MIX_RULES:
        for (int i = 0; i < MAX_SERVO_RULES; i++) {
            sbufWriteU8(dst, customServoMixers(i)->targetChannel);
            sbufWriteU8(dst, customServoMixers(i)->inputSource);
            sbufWriteU8(dst, customServoMixers(i)->rate);
            sbufWriteU8(dst, customServoMixers(i)->speed);
            sbufWriteU8(dst, customServoMixers(i)->min);
            sbufWriteU8(dst, customServoMixers(i)->max);
            sbufWriteU8(dst, customServoMixers(i)->box);
        }
        break;
#endif

    case MSP_MOTOR:
        for (unsigned i = 0; i < 8; i++) {
            if (i >= MAX_SUPPORTED_MOTORS || !pwmGetMotors()[i].enabled) {
                sbufWriteU16(dst, 0);
                continue;
            }

            sbufWriteU16(dst, convertMotorToExternal(motor[i]));
        }
        break;

    case MSP_RC:
        for (int i = 0; i < rxRuntimeConfig.channelCount; i++) {
            sbufWriteU16(dst, rcData[i]);
        }
        break;

    case MSP_ATTITUDE:
        sbufWriteU16(dst, attitude.values.roll);
        sbufWriteU16(dst, attitude.values.pitch);
        sbufWriteU16(dst, DECIDEGREES_TO_DEGREES(attitude.values.yaw));
        break;

    case MSP_ALTITUDE:
#if defined(BARO) || defined(SONAR)
        sbufWriteU32(dst, altitudeHoldGetEstimatedAltitude());
#else
        sbufWriteU32(dst, 0);
#endif
        sbufWriteU16(dst, vario);
        break;

    case MSP_SONAR_ALTITUDE:
#if defined(SONAR)
        sbufWriteU32(dst, sonarGetLatestAltitude());
#else
        sbufWriteU32(dst, 0);
#endif
        break;

    case MSP_ANALOG:
        sbufWriteU8(dst, (uint8_t)constrain(getBatteryVoltage(), 0, 255));
        sbufWriteU16(dst, (uint16_t)constrain(getMAhDrawn(), 0, 0xFFFF)); // milliamp hours drawn from battery
        sbufWriteU16(dst, rssi);
        sbufWriteU16(dst, (int16_t)constrain(getAmperage(), -0x8000, 0x7FFF)); // send current in 0.01 A steps, range is -320A to 320A
        break;

    case MSP_ARMING_CONFIG:
        sbufWriteU8(dst, armingConfig()->auto_disarm_delay);
        sbufWriteU8(dst, armingConfig()->disarm_kill_switch);
        break;

    case MSP_RC_TUNING:
        sbufWriteU8(dst, currentControlRateProfile->rcRate8);
        sbufWriteU8(dst, currentControlRateProfile->rcExpo8);
        for (int i = 0 ; i < 3; i++) {
            sbufWriteU8(dst, currentControlRateProfile->rates[i]); // R,P,Y see flight_dynamics_index_t
        }
        sbufWriteU8(dst, currentControlRateProfile->dynThrPID);
        sbufWriteU8(dst, currentControlRateProfile->thrMid8);
        sbufWriteU8(dst, currentControlRateProfile->thrExpo8);
        sbufWriteU16(dst, currentControlRateProfile->tpa_breakpoint);
        sbufWriteU8(dst, currentControlRateProfile->rcYawExpo8);
        sbufWriteU8(dst, currentControlRateProfile->rcYawRate8);
        break;

    case MSP_PID:
        for (int i = 0; i < PID_ITEM_COUNT; i++) {
            sbufWriteU8(dst, currentPidProfile->P8[i]);
            sbufWriteU8(dst, currentPidProfile->I8[i]);
            sbufWriteU8(dst, currentPidProfile->D8[i]);
        }
        break;

    case MSP_PIDNAMES:
        for (const char *c = pidnames; *c; c++) {
            sbufWriteU8(dst, *c);
        }
        break;

    case MSP_PID_CONTROLLER:
        sbufWriteU8(dst, PID_CONTROLLER_BETAFLIGHT);
        break;

    case MSP_MODE_RANGES:
        for (int i = 0; i < MAX_MODE_ACTIVATION_CONDITION_COUNT; i++) {
            const modeActivationCondition_t *mac = modeActivationConditions(i);
            const box_t *box = &boxes[mac->modeId];
            sbufWriteU8(dst, box->permanentId);
            sbufWriteU8(dst, mac->auxChannelIndex);
            sbufWriteU8(dst, mac->range.startStep);
            sbufWriteU8(dst, mac->range.endStep);
        }
        break;

    case MSP_ADJUSTMENT_RANGES:
        for (int i = 0; i < MAX_ADJUSTMENT_RANGE_COUNT; i++) {
            const adjustmentRange_t *adjRange = adjustmentRanges(i);
            sbufWriteU8(dst, adjRange->adjustmentIndex);
            sbufWriteU8(dst, adjRange->auxChannelIndex);
            sbufWriteU8(dst, adjRange->range.startStep);
            sbufWriteU8(dst, adjRange->range.endStep);
            sbufWriteU8(dst, adjRange->adjustmentFunction);
            sbufWriteU8(dst, adjRange->auxSwitchChannelIndex);
        }
        break;

    case MSP_BOXNAMES:
        serializeBoxNamesReply(dst);
        break;

    case MSP_BOXIDS:
        for (int i = 0; i < activeBoxIdCount; i++) {
            const box_t *box = findBoxByActiveBoxId(activeBoxIds[i]);
            if (!box) {
                continue;
            }
            sbufWriteU8(dst, box->permanentId);
        }
        break;

    case MSP_MOTOR_CONFIG:
        sbufWriteU16(dst, motorConfig()->minthrottle);
        sbufWriteU16(dst, motorConfig()->maxthrottle);
        sbufWriteU16(dst, motorConfig()->mincommand);
        break;

#ifdef MAG
    case MSP_COMPASS_CONFIG:
        sbufWriteU16(dst, compassConfig()->mag_declination / 10);
        break;
#endif

#ifdef GPS
    case MSP_GPS_CONFIG:
        sbufWriteU8(dst, gpsConfig()->provider); // gps_type
        sbufWriteU8(dst, gpsConfig()->sbasMode); // gps_ubx_sbas
        break;

    case MSP_RAW_GPS:
        sbufWriteU8(dst, STATE(GPS_FIX));
        sbufWriteU8(dst, GPS_numSat);
        sbufWriteU32(dst, GPS_coord[LAT]);
        sbufWriteU32(dst, GPS_coord[LON]);
        sbufWriteU16(dst, GPS_altitude);
        sbufWriteU16(dst, GPS_speed);
        sbufWriteU16(dst, GPS_ground_course);
        break;

    case MSP_COMP_GPS:
        sbufWriteU16(dst, GPS_distanceToHome);
        sbufWriteU16(dst, GPS_directionToHome);
        sbufWriteU8(dst, GPS_update & 1);
        break;

    case MSP_GPSSVINFO:
        sbufWriteU8(dst, GPS_numCh);
           for (int i = 0; i < GPS_numCh; i++) {
               sbufWriteU8(dst, GPS_svinfo_chn[i]);
               sbufWriteU8(dst, GPS_svinfo_svid[i]);
               sbufWriteU8(dst, GPS_svinfo_quality[i]);
               sbufWriteU8(dst, GPS_svinfo_cno[i]);
           }
        break;
#endif

    case MSP_DEBUG:
        // output some useful QA statistics
        // debug[x] = ((hse_value / 1000000) * 1000) + (SystemCoreClock / 1000000);         // XX0YY [crystal clock : core clock]

        for (int i = 0; i < DEBUG16_VALUE_COUNT; i++) {
            sbufWriteU16(dst, debug[i]);      // 4 variables are here for general monitoring purpose
        }
        break;

    case MSP_ACC_TRIM:
        sbufWriteU16(dst, accelerometerConfig()->accelerometerTrims.values.pitch);
        sbufWriteU16(dst, accelerometerConfig()->accelerometerTrims.values.roll);
        break;

    case MSP_UID:
        sbufWriteU32(dst, U_ID_0);
        sbufWriteU32(dst, U_ID_1);
        sbufWriteU32(dst, U_ID_2);
        break;

    case MSP_FEATURE_CONFIG:
        sbufWriteU32(dst, featureMask());
        break;

    case MSP_BOARD_ALIGNMENT_CONFIG:
        sbufWriteU16(dst, boardAlignment()->rollDegrees);
        sbufWriteU16(dst, boardAlignment()->pitchDegrees);
        sbufWriteU16(dst, boardAlignment()->yawDegrees);
        break;

    case MSP_BATTERY_STATE: {
        // battery characteristics
        sbufWriteU8(dst, (uint8_t)constrain(getBatteryCellCount(), 0, 255)); // 0 indicates battery not detected.
        sbufWriteU16(dst, batteryConfig()->batteryCapacity); // in mAh

        // battery state
        sbufWriteU8(dst, (uint8_t)constrain(getBatteryVoltage(), 0, 255)); // in 0.1V steps
        sbufWriteU16(dst, (uint16_t)constrain(getMAhDrawn(), 0, 0xFFFF)); // milliamp hours drawn from battery
        sbufWriteU16(dst, (int16_t)constrain(getAmperage(), -0x8000, 0x7FFF)); // send current in 0.01 A steps, range is -320A to 320A

        // battery alerts
        sbufWriteU8(dst, (uint8_t)getBatteryState());
        break;
    }
    case MSP_VOLTAGE_METERS:
        // write out id and voltage meter values, once for each meter we support
        for (int i = 0; i < supportedVoltageMeterCount; i++) {

            voltageMeter_t meter;
            uint8_t id = (uint8_t)voltageMeterIds[i];
            voltageMeterRead(id, &meter);

            sbufWriteU8(dst, id);
            sbufWriteU8(dst, (uint8_t)constrain(meter.filtered, 0, 255));
        }
        break;

    case MSP_CURRENT_METERS:
        // write out id and current meter values, once for each meter we support
        for (int i = 0; i < supportedCurrentMeterCount; i++) {

            currentMeter_t meter;
            uint8_t id = (uint8_t)currentMeterIds[i];
            currentMeterRead(id, &meter);

            sbufWriteU8(dst, id);
            sbufWriteU16(dst, (uint16_t)constrain(meter.mAhDrawn, 0, 0xFFFF)); // milliamp hours drawn from battery
            sbufWriteU16(dst, (uint16_t)constrain(meter.amperage * 10, 0, 0xFFFF)); // send amperage in 0.001 A steps (mA). Negative range is truncated to zero
        }
        break;

    case MSP_VOLTAGE_METER_CONFIG:
        // by using a sensor type and a sub-frame length it's possible to configure any type of voltage meter,
        // e.g. an i2c/spi/can sensor or any sensor not built directly into the FC such as ESC/RX/SPort/SBus that has
        // different configuration requirements.
        BUILD_BUG_ON(VOLTAGE_SENSOR_ADC_VBAT != 0); // VOLTAGE_SENSOR_ADC_VBAT should be the first index,
        sbufWriteU8(dst, MAX_VOLTAGE_SENSOR_ADC); // voltage meters in payload
        for (int i = VOLTAGE_SENSOR_ADC_VBAT; i < MAX_VOLTAGE_SENSOR_ADC; i++) {
            const uint8_t adcSensorSubframeLength = 1 + 1 + 1 + 1 + 1; // length of id, type, vbatscale, vbatresdivval, vbatresdivmultipler, in bytes
            sbufWriteU8(dst, adcSensorSubframeLength); // ADC sensor sub-frame length

            sbufWriteU8(dst, voltageMeterADCtoIDMap[i]); // id of the sensor
            sbufWriteU8(dst, VOLTAGE_SENSOR_TYPE_ADC_RESISTOR_DIVIDER); // indicate the type of sensor that the next part of the payload is for

            sbufWriteU8(dst, voltageSensorADCConfig(i)->vbatscale);
            sbufWriteU8(dst, voltageSensorADCConfig(i)->vbatresdivval);
            sbufWriteU8(dst, voltageSensorADCConfig(i)->vbatresdivmultiplier);
        }
        // if we had any other voltage sensors, this is where we would output any needed configuration
        break;

    case MSP_CURRENT_METER_CONFIG: {
        // the ADC and VIRTUAL sensors have the same configuration requirements, however this API reflects
        // that this situation may change and allows us to support configuration of any current sensor with
        // specialist configuration requirements.

        sbufWriteU8(dst, 2); // current meters in payload (adc + virtual)

        const uint8_t adcSensorSubframeLength = 1 + 1 + 2 + 2; // length of id, type, scale, offset, in bytes
        sbufWriteU8(dst, adcSensorSubframeLength);
        sbufWriteU8(dst, CURRENT_METER_ID_BATTERY_1); // the id of the sensor
        sbufWriteU8(dst, CURRENT_SENSOR_ADC); // indicate the type of sensor that the next part of the payload is for
        sbufWriteU16(dst, currentSensorADCConfig()->scale);
        sbufWriteU16(dst, currentSensorADCConfig()->offset);

        const int8_t virtualSensorSubframeLength = 1 + 1 + 2 + 2; // length of id, type, scale, offset, in bytes
        sbufWriteU8(dst, virtualSensorSubframeLength);
        sbufWriteU8(dst, CURRENT_METER_ID_VIRTUAL_1); // the id of the sensor
        sbufWriteU8(dst, CURRENT_SENSOR_VIRTUAL); // indicate the type of sensor that the next part of the payload is for
        sbufWriteU16(dst, currentSensorVirtualConfig()->scale);
        sbufWriteU16(dst, currentSensorVirtualConfig()->offset);

        // if we had any other current sensors, this is where we would output any needed configuration
        break;
    }
    case MSP_BATTERY_CONFIG:
        sbufWriteU8(dst, batteryConfig()->vbatmincellvoltage);
        sbufWriteU8(dst, batteryConfig()->vbatmaxcellvoltage);
        sbufWriteU8(dst, batteryConfig()->vbatwarningcellvoltage);
        sbufWriteU16(dst, batteryConfig()->batteryCapacity);
        sbufWriteU8(dst, batteryConfig()->voltageMeterSource);
        sbufWriteU8(dst, batteryConfig()->currentMeterSource);
        break;

    case MSP_MIXER_CONFIG:
        sbufWriteU8(dst, mixerConfig()->mixerMode);
        break;

    case MSP_RX_CONFIG:
        sbufWriteU8(dst, rxConfig()->serialrx_provider);
        sbufWriteU16(dst, rxConfig()->maxcheck);
        sbufWriteU16(dst, rxConfig()->midrc);
        sbufWriteU16(dst, rxConfig()->mincheck);
        sbufWriteU8(dst, rxConfig()->spektrum_sat_bind);
        sbufWriteU16(dst, rxConfig()->rx_min_usec);
        sbufWriteU16(dst, rxConfig()->rx_max_usec);
        sbufWriteU8(dst, rxConfig()->rcInterpolation);
        sbufWriteU8(dst, rxConfig()->rcInterpolationInterval);
        sbufWriteU16(dst, rxConfig()->airModeActivateThreshold);
        sbufWriteU8(dst, rxConfig()->rx_spi_protocol);
        sbufWriteU32(dst, rxConfig()->rx_spi_id);
        sbufWriteU8(dst, rxConfig()->rx_spi_rf_channel_count);
        sbufWriteU8(dst, rxConfig()->fpvCamAngleDegrees);
        break;

    case MSP_FAILSAFE_CONFIG:
        sbufWriteU8(dst, failsafeConfig()->failsafe_delay);
        sbufWriteU8(dst, failsafeConfig()->failsafe_off_delay);
        sbufWriteU16(dst, failsafeConfig()->failsafe_throttle);
        sbufWriteU8(dst, failsafeConfig()->failsafe_kill_switch);
        sbufWriteU16(dst, failsafeConfig()->failsafe_throttle_low_delay);
        sbufWriteU8(dst, failsafeConfig()->failsafe_procedure);
        break;

    case MSP_RXFAIL_CONFIG:
        for (int i = 0; i < rxRuntimeConfig.channelCount; i++) {
            sbufWriteU8(dst, rxFailsafeChannelConfigs(i)->mode);
            sbufWriteU16(dst, RXFAIL_STEP_TO_CHANNEL_VALUE(rxFailsafeChannelConfigs(i)->step));
        }
        break;

    case MSP_RSSI_CONFIG:
        sbufWriteU8(dst, rxConfig()->rssi_channel);
        break;

    case MSP_RX_MAP:
        sbufWriteData(dst, rxConfig()->rcmap, MAX_MAPPABLE_RX_INPUTS);
        break;

    case MSP_CF_SERIAL_CONFIG:
        for (int i = 0; i < SERIAL_PORT_COUNT; i++) {
            if (!serialIsPortAvailable(serialConfig()->portConfigs[i].identifier)) {
                continue;
            };
            sbufWriteU8(dst, serialConfig()->portConfigs[i].identifier);
            sbufWriteU16(dst, serialConfig()->portConfigs[i].functionMask);
            sbufWriteU8(dst, serialConfig()->portConfigs[i].msp_baudrateIndex);
            sbufWriteU8(dst, serialConfig()->portConfigs[i].gps_baudrateIndex);
            sbufWriteU8(dst, serialConfig()->portConfigs[i].telemetry_baudrateIndex);
            sbufWriteU8(dst, serialConfig()->portConfigs[i].blackbox_baudrateIndex);
        }
        break;

#ifdef LED_STRIP
    case MSP_LED_COLORS:
        for (int i = 0; i < LED_CONFIGURABLE_COLOR_COUNT; i++) {
            const hsvColor_t *color = &ledStripConfig()->colors[i];
            sbufWriteU16(dst, color->h);
            sbufWriteU8(dst, color->s);
            sbufWriteU8(dst, color->v);
        }
        break;

    case MSP_LED_STRIP_CONFIG:
        for (int i = 0; i < LED_MAX_STRIP_LENGTH; i++) {
            const ledConfig_t *ledConfig = &ledStripConfig()->ledConfigs[i];
            sbufWriteU32(dst, *ledConfig);
        }
        break;

    case MSP_LED_STRIP_MODECOLOR:
        for (int i = 0; i < LED_MODE_COUNT; i++) {
            for (int j = 0; j < LED_DIRECTION_COUNT; j++) {
                sbufWriteU8(dst, i);
                sbufWriteU8(dst, j);
                sbufWriteU8(dst, ledStripConfig()->modeColors[i].color[j]);
            }
        }

        for (int j = 0; j < LED_SPECIAL_COLOR_COUNT; j++) {
            sbufWriteU8(dst, LED_MODE_COUNT);
            sbufWriteU8(dst, j);
            sbufWriteU8(dst, ledStripConfig()->specialColors.color[j]);
        }

        sbufWriteU8(dst, LED_AUX_CHANNEL);
        sbufWriteU8(dst, 0);
        sbufWriteU8(dst, ledStripConfig()->ledstrip_aux_channel);
        break;
#endif

    case MSP_DATAFLASH_SUMMARY:
        serializeDataflashSummaryReply(dst);
        break;

    case MSP_BLACKBOX_CONFIG:
#ifdef BLACKBOX
        sbufWriteU8(dst, 1); //Blackbox supported
        sbufWriteU8(dst, blackboxConfig()->device);
        sbufWriteU8(dst, blackboxConfig()->rate_num);
        sbufWriteU8(dst, blackboxConfig()->rate_denom);
#else
        sbufWriteU8(dst, 0); // Blackbox not supported
        sbufWriteU8(dst, 0);
        sbufWriteU8(dst, 0);
        sbufWriteU8(dst, 0);
#endif
        break;

    case MSP_SDCARD_SUMMARY:
        serializeSDCardSummaryReply(dst);
        break;

    case MSP_TRANSPONDER_CONFIG:
#ifdef TRANSPONDER
        sbufWriteU8(dst, 1); //Transponder supported
        for (unsigned int i = 0; i < sizeof(transponderConfig()->data); i++) {
            sbufWriteU8(dst, transponderConfig()->data[i]);
        }
#else
        sbufWriteU8(dst, 0); // Transponder not supported
#endif
        break;

    case MSP_OSD_CONFIG:
#ifdef OSD
        sbufWriteU8(dst, 1); // OSD supported
        // send video system (AUTO/PAL/NTSC)
#ifdef USE_MAX7456
        sbufWriteU8(dst, vcdProfile()->video_system);
#else
        sbufWriteU8(dst, 0);
#endif
        sbufWriteU8(dst, osdConfig()->units);
        sbufWriteU8(dst, osdConfig()->rssi_alarm);
        sbufWriteU16(dst, osdConfig()->cap_alarm);
        sbufWriteU16(dst, osdConfig()->time_alarm);
        sbufWriteU16(dst, osdConfig()->alt_alarm);
        for (int i = 0; i < OSD_ITEM_COUNT; i++) {
            sbufWriteU16(dst, osdConfig()->item_pos[i]);
        }
#else
        sbufWriteU8(dst, 0); // OSD not supported
#endif
        break;

    case MSP_MOTOR_3D_CONFIG:
        sbufWriteU16(dst, flight3DConfig()->deadband3d_low);
        sbufWriteU16(dst, flight3DConfig()->deadband3d_high);
        sbufWriteU16(dst, flight3DConfig()->neutral3d);
        break;

    case MSP_RC_DEADBAND:
        sbufWriteU8(dst, rcControlsConfig()->deadband);
        sbufWriteU8(dst, rcControlsConfig()->yaw_deadband);
        sbufWriteU8(dst, rcControlsConfig()->alt_hold_deadband);
        sbufWriteU16(dst, flight3DConfig()->deadband3d_throttle);
        break;

    case MSP_SENSOR_ALIGNMENT:
        sbufWriteU8(dst, gyroConfig()->gyro_align);
        sbufWriteU8(dst, accelerometerConfig()->acc_align);
        sbufWriteU8(dst, compassConfig()->mag_align);
        break;

    case MSP_ADVANCED_CONFIG:
        if (gyroConfig()->gyro_lpf) {
            sbufWriteU8(dst, 8); // If gyro_lpf != OFF then looptime is set to 1000
            sbufWriteU8(dst, 1);
        } else {
            sbufWriteU8(dst, gyroConfig()->gyro_sync_denom);
            sbufWriteU8(dst, pidConfig()->pid_process_denom);
        }
        sbufWriteU8(dst, motorConfig()->dev.useUnsyncedPwm);
        sbufWriteU8(dst, motorConfig()->dev.motorPwmProtocol);
        sbufWriteU16(dst, motorConfig()->dev.motorPwmRate);
        sbufWriteU16(dst, (uint16_t)lrintf(motorConfig()->digitalIdleOffsetPercent * 100));
        sbufWriteU8(dst, gyroConfig()->gyro_use_32khz);
        //!!TODO gyro_isr_update to be added pending decision
        //sbufWriteU8(dst, gyroConfig()->gyro_isr_update);
        sbufWriteU8(dst, motorConfig()->dev.motorPwmInversion);
        break;

    case MSP_FILTER_CONFIG :
        sbufWriteU8(dst, gyroConfig()->gyro_soft_lpf_hz);
        sbufWriteU16(dst, currentPidProfile->dterm_lpf_hz);
        sbufWriteU16(dst, currentPidProfile->yaw_lpf_hz);
        sbufWriteU16(dst, gyroConfig()->gyro_soft_notch_hz_1);
        sbufWriteU16(dst, gyroConfig()->gyro_soft_notch_cutoff_1);
        sbufWriteU16(dst, currentPidProfile->dterm_notch_hz);
        sbufWriteU16(dst, currentPidProfile->dterm_notch_cutoff);
        sbufWriteU16(dst, gyroConfig()->gyro_soft_notch_hz_2);
        sbufWriteU16(dst, gyroConfig()->gyro_soft_notch_cutoff_2);
        break;

    case MSP_PID_ADVANCED:
        sbufWriteU16(dst, 0);
        sbufWriteU16(dst, 0);
        sbufWriteU16(dst, 0); // was pidProfile.yaw_p_limit
        sbufWriteU8(dst, 0); // reserved
        sbufWriteU8(dst, currentPidProfile->vbatPidCompensation);
        sbufWriteU8(dst, currentPidProfile->setpointRelaxRatio);
        sbufWriteU8(dst, currentPidProfile->dtermSetpointWeight);
        sbufWriteU8(dst, 0); // reserved
        sbufWriteU8(dst, 0); // reserved
        sbufWriteU8(dst, 0); // reserved
        sbufWriteU16(dst, (uint16_t)lrintf(currentPidProfile->rateAccelLimit * 10));
        sbufWriteU16(dst, (uint16_t)lrintf(currentPidProfile->yawRateAccelLimit * 10));
        sbufWriteU8(dst, currentPidProfile->levelAngleLimit);
        sbufWriteU8(dst, currentPidProfile->levelSensitivity);
        break;

    case MSP_SENSOR_CONFIG:
        sbufWriteU8(dst, accelerometerConfig()->acc_hardware);
        sbufWriteU8(dst, barometerConfig()->baro_hardware);
        sbufWriteU8(dst, compassConfig()->mag_hardware);
        break;

    case MSP_REBOOT:
        if (mspPostProcessFn) {
            *mspPostProcessFn = mspRebootFn;
        }
        break;

#if defined(VTX_COMMON)
    case MSP_VTX_CONFIG:
        {
            uint8_t deviceType = vtxCommonGetDeviceType();
            if (deviceType != VTXDEV_UNKNOWN) {

                uint8_t band=0, channel=0;
                vtxCommonGetBandChan(&band,&channel);
                
                uint8_t powerIdx=0; // debug
                vtxCommonGetPowerIndex(&powerIdx);
                
                uint8_t pitmode=0;
                vtxCommonGetPitmode(&pitmode);
                
                sbufWriteU8(dst, deviceType);
                sbufWriteU8(dst, band);
                sbufWriteU8(dst, channel);
                sbufWriteU8(dst, powerIdx);
                sbufWriteU8(dst, pitmode);
                // future extensions here...
            }
            else {
                sbufWriteU8(dst, VTXDEV_UNKNOWN); // no VTX detected
            }
        }
#endif
        break;

    default:
        return false;
    }
    return true;
}

#ifdef GPS
static void mspFcWpCommand(sbuf_t *dst, sbuf_t *src)
{
    uint8_t wp_no;
    int32_t lat = 0, lon = 0;
    wp_no = sbufReadU8(src);    // get the wp number
    if (wp_no == 0) {
        lat = GPS_home[LAT];
        lon = GPS_home[LON];
    } else if (wp_no == 16) {
        lat = GPS_hold[LAT];
        lon = GPS_hold[LON];
    }
    sbufWriteU8(dst, wp_no);
    sbufWriteU32(dst, lat);
    sbufWriteU32(dst, lon);
    sbufWriteU32(dst, AltHold);           // altitude (cm) will come here -- temporary implementation to test feature with apps
    sbufWriteU16(dst, 0);                 // heading  will come here (deg)
    sbufWriteU16(dst, 0);                 // time to stay (ms) will come here
    sbufWriteU8(dst, 0);                  // nav flag will come here
}
#endif

#ifdef USE_FLASHFS
static void mspFcDataFlashReadCommand(sbuf_t *dst, sbuf_t *src)
{
    const unsigned int dataSize = sbufBytesRemaining(src);
    const uint32_t readAddress = sbufReadU32(src);
    uint16_t readLength;
    bool useLegacyFormat;
    if (dataSize >= sizeof(uint32_t) + sizeof(uint16_t)) {
        readLength = sbufReadU16(src);
        useLegacyFormat = false;
    } else {
        readLength = 128;
        useLegacyFormat = true;
    }

    serializeDataflashReadReply(dst, readAddress, readLength, useLegacyFormat);
}
#endif

static mspResult_e mspFcProcessInCommand(uint8_t cmdMSP, sbuf_t *src)
{
    uint32_t i;
    uint8_t value;
    const unsigned int dataSize = sbufBytesRemaining(src);
#ifdef GPS
    uint8_t wp_no;
    int32_t lat = 0, lon = 0, alt = 0;
#endif
    switch (cmdMSP) {
    case MSP_SELECT_SETTING:
        value = sbufReadU8(src);
        if ((value & RATEPROFILE_MASK) == 0) {
            if (!ARMING_FLAG(ARMED)) {
                if (value >= MAX_PROFILE_COUNT) {
                    value = 0;
                }
                changePidProfile(value);
            }
        } else {
            value = value & ~RATEPROFILE_MASK;

            if (value >= CONTROL_RATE_PROFILE_COUNT) {
                value = 0;
            }
            changeControlRateProfile(value);
        }
        break;

#if defined(GPS) || defined(MAG)
    case MSP_SET_HEADING:
        magHold = sbufReadU16(src);
        break;
#endif

    case MSP_SET_RAW_RC:
#ifdef USE_RX_MSP
        {
            uint8_t channelCount = dataSize / sizeof(uint16_t);
            if (channelCount > MAX_SUPPORTED_RC_CHANNEL_COUNT) {
                return MSP_RESULT_ERROR;
            } else {
                uint16_t frame[MAX_SUPPORTED_RC_CHANNEL_COUNT];
                for (int i = 0; i < channelCount; i++) {
                    frame[i] = sbufReadU16(src);
                }
                rxMspFrameReceive(frame, channelCount);
            }
        }
#endif
        break;
    case MSP_SET_ACC_TRIM:
        accelerometerConfigMutable()->accelerometerTrims.values.pitch = sbufReadU16(src);
        accelerometerConfigMutable()->accelerometerTrims.values.roll  = sbufReadU16(src);
        break;
    case MSP_SET_ARMING_CONFIG:
        armingConfigMutable()->auto_disarm_delay = sbufReadU8(src);
        armingConfigMutable()->disarm_kill_switch = sbufReadU8(src);
        break;

    case MSP_SET_PID_CONTROLLER:
        break;

    case MSP_SET_PID:
        for (int i = 0; i < PID_ITEM_COUNT; i++) {
            currentPidProfile->P8[i] = sbufReadU8(src);
            currentPidProfile->I8[i] = sbufReadU8(src);
            currentPidProfile->D8[i] = sbufReadU8(src);
        }
        pidInitConfig(currentPidProfile);
        break;

    case MSP_SET_MODE_RANGE:
        i = sbufReadU8(src);
        if (i < MAX_MODE_ACTIVATION_CONDITION_COUNT) {
            modeActivationCondition_t *mac = modeActivationConditionsMutable(i);
            i = sbufReadU8(src);
            const box_t *box = findBoxByPermenantId(i);
            if (box) {
                mac->modeId = box->boxId;
                mac->auxChannelIndex = sbufReadU8(src);
                mac->range.startStep = sbufReadU8(src);
                mac->range.endStep = sbufReadU8(src);

                useRcControlsConfig(modeActivationConditions(0), currentPidProfile);
            } else {
                return MSP_RESULT_ERROR;
            }
        } else {
            return MSP_RESULT_ERROR;
        }
        break;

    case MSP_SET_ADJUSTMENT_RANGE:
        i = sbufReadU8(src);
        if (i < MAX_ADJUSTMENT_RANGE_COUNT) {
            adjustmentRange_t *adjRange = adjustmentRangesMutable(i);
            i = sbufReadU8(src);
            if (i < MAX_SIMULTANEOUS_ADJUSTMENT_COUNT) {
                adjRange->adjustmentIndex = i;
                adjRange->auxChannelIndex = sbufReadU8(src);
                adjRange->range.startStep = sbufReadU8(src);
                adjRange->range.endStep = sbufReadU8(src);
                adjRange->adjustmentFunction = sbufReadU8(src);
                adjRange->auxSwitchChannelIndex = sbufReadU8(src);
            } else {
                return MSP_RESULT_ERROR;
            }
        } else {
            return MSP_RESULT_ERROR;
        }
        break;

    case MSP_SET_RC_TUNING:
        if (dataSize >= 10) {
            currentControlRateProfile->rcRate8 = sbufReadU8(src);
            currentControlRateProfile->rcExpo8 = sbufReadU8(src);
            for (int i = 0; i < 3; i++) {
                value = sbufReadU8(src);
                currentControlRateProfile->rates[i] = MIN(value, i == FD_YAW ? CONTROL_RATE_CONFIG_YAW_RATE_MAX : CONTROL_RATE_CONFIG_ROLL_PITCH_RATE_MAX);
            }
            value = sbufReadU8(src);
            currentControlRateProfile->dynThrPID = MIN(value, CONTROL_RATE_CONFIG_TPA_MAX);
            currentControlRateProfile->thrMid8 = sbufReadU8(src);
            currentControlRateProfile->thrExpo8 = sbufReadU8(src);
            currentControlRateProfile->tpa_breakpoint = sbufReadU16(src);
            if (dataSize >= 11) {
                currentControlRateProfile->rcYawExpo8 = sbufReadU8(src);
            }
            if (dataSize >= 12) {
                currentControlRateProfile->rcYawRate8 = sbufReadU8(src);
            }
            generateThrottleCurve();
        } else {
            return MSP_RESULT_ERROR;
        }
        break;

    case MSP_SET_MOTOR_CONFIG:
        motorConfigMutable()->minthrottle = sbufReadU16(src);
        motorConfigMutable()->maxthrottle = sbufReadU16(src);
        motorConfigMutable()->mincommand = sbufReadU16(src);
        break;

#ifdef GPS
    case MSP_SET_GPS_CONFIG:
        gpsConfigMutable()->provider = sbufReadU8(src); // gps_type
        gpsConfigMutable()->sbasMode = sbufReadU8(src); // gps_ubx_sbas
        break;
#endif

#ifdef MAG
    case MSP_SET_COMPASS_CONFIG:
        compassConfigMutable()->mag_declination = sbufReadU16(src) * 10;
        break;
#endif

    case MSP_SET_MOTOR:
        for (int i = 0; i < getMotorCount(); i++) {
            motor_disarmed[i] = convertExternalToMotor(sbufReadU16(src));
        }
        break;

    case MSP_SET_SERVO_CONFIGURATION:
#ifdef USE_SERVOS
        if (dataSize != 1 + 14) {
            return MSP_RESULT_ERROR;
        }
        i = sbufReadU8(src);
        if (i >= MAX_SUPPORTED_SERVOS) {
            return MSP_RESULT_ERROR;
        } else {
            servoParamsMutable(i)->min = sbufReadU16(src);
            servoParamsMutable(i)->max = sbufReadU16(src);
            servoParamsMutable(i)->middle = sbufReadU16(src);
            servoParamsMutable(i)->rate = sbufReadU8(src);
            servoParamsMutable(i)->forwardFromChannel = sbufReadU8(src);
            servoParamsMutable(i)->reversedSources = sbufReadU32(src);
        }
#endif
        break;

    case MSP_SET_SERVO_MIX_RULE:
#ifdef USE_SERVOS
        i = sbufReadU8(src);
        if (i >= MAX_SERVO_RULES) {
            return MSP_RESULT_ERROR;
        } else {
            customServoMixersMutable(i)->targetChannel = sbufReadU8(src);
            customServoMixersMutable(i)->inputSource = sbufReadU8(src);
            customServoMixersMutable(i)->rate = sbufReadU8(src);
            customServoMixersMutable(i)->speed = sbufReadU8(src);
            customServoMixersMutable(i)->min = sbufReadU8(src);
            customServoMixersMutable(i)->max = sbufReadU8(src);
            customServoMixersMutable(i)->box = sbufReadU8(src);
            loadCustomServoMixer();
        }
#endif
        break;

    case MSP_SET_MOTOR_3D_CONFIG:
        flight3DConfigMutable()->deadband3d_low = sbufReadU16(src);
        flight3DConfigMutable()->deadband3d_high = sbufReadU16(src);
        flight3DConfigMutable()->neutral3d = sbufReadU16(src);
        break;

    case MSP_SET_RC_DEADBAND:
        rcControlsConfigMutable()->deadband = sbufReadU8(src);
        rcControlsConfigMutable()->yaw_deadband = sbufReadU8(src);
        rcControlsConfigMutable()->alt_hold_deadband = sbufReadU8(src);
        flight3DConfigMutable()->deadband3d_throttle = sbufReadU16(src);
        break;

    case MSP_SET_RESET_CURR_PID:
        resetPidProfile(currentPidProfile);
        break;
    case MSP_SET_SENSOR_ALIGNMENT:
        gyroConfigMutable()->gyro_align = sbufReadU8(src);
        accelerometerConfigMutable()->acc_align = sbufReadU8(src);
        compassConfigMutable()->mag_align = sbufReadU8(src);
        break;

    case MSP_SET_ADVANCED_CONFIG:
        gyroConfigMutable()->gyro_sync_denom = sbufReadU8(src);
        pidConfigMutable()->pid_process_denom = sbufReadU8(src);
        motorConfigMutable()->dev.useUnsyncedPwm = sbufReadU8(src);
#ifdef USE_DSHOT
        motorConfigMutable()->dev.motorPwmProtocol = constrain(sbufReadU8(src), 0, PWM_TYPE_MAX - 1);
#else
        motorConfigMutable()->dev.motorPwmProtocol = constrain(sbufReadU8(src), 0, PWM_TYPE_BRUSHED);
#endif
        motorConfigMutable()->dev.motorPwmRate = sbufReadU16(src);
        if (sbufBytesRemaining(src) >= 2) {
            motorConfigMutable()->digitalIdleOffsetPercent = sbufReadU16(src) / 100.0f;
        }
        if (sbufBytesRemaining(src)) {
            gyroConfigMutable()->gyro_use_32khz = sbufReadU8(src);
        }
        //!!TODO gyro_isr_update to be added pending decision
        /*if (sbufBytesRemaining(src)) {
            gyroConfigMutable()->gyro_isr_update = sbufReadU8(src);
        }*/
        validateAndFixGyroConfig();

        if (sbufBytesRemaining(src)) {        
            motorConfigMutable()->dev.motorPwmInversion = sbufReadU8(src);
        }
        break;

    case MSP_SET_FILTER_CONFIG:
        gyroConfigMutable()->gyro_soft_lpf_hz = sbufReadU8(src);
        currentPidProfile->dterm_lpf_hz = sbufReadU16(src);
        currentPidProfile->yaw_lpf_hz = sbufReadU16(src);
        if (dataSize > 5) {
            gyroConfigMutable()->gyro_soft_notch_hz_1 = sbufReadU16(src);
            gyroConfigMutable()->gyro_soft_notch_cutoff_1 = sbufReadU16(src);
            currentPidProfile->dterm_notch_hz = sbufReadU16(src);
            currentPidProfile->dterm_notch_cutoff = sbufReadU16(src);
        }
        if (dataSize > 13) {
            gyroConfigMutable()->gyro_soft_notch_hz_2 = sbufReadU16(src);
            gyroConfigMutable()->gyro_soft_notch_cutoff_2 = sbufReadU16(src);
        }
        // reinitialize the gyro filters with the new values
        validateAndFixGyroConfig();
        gyroInitFilters();
        // reinitialize the PID filters with the new values
        pidInitFilters(currentPidProfile);
        break;

    case MSP_SET_PID_ADVANCED:
        sbufReadU16(src);
        sbufReadU16(src);
        sbufReadU16(src); // was pidProfile.yaw_p_limit
        sbufReadU8(src); // reserved
        currentPidProfile->vbatPidCompensation = sbufReadU8(src);
        currentPidProfile->setpointRelaxRatio = sbufReadU8(src);
        currentPidProfile->dtermSetpointWeight = sbufReadU8(src);
        sbufReadU8(src); // reserved
        sbufReadU8(src); // reserved
        sbufReadU8(src); // reserved
        currentPidProfile->rateAccelLimit = sbufReadU16(src) / 10.0f;
        currentPidProfile->yawRateAccelLimit = sbufReadU16(src) / 10.0f;
        if (dataSize > 17) {
            currentPidProfile->levelAngleLimit = sbufReadU8(src);
            currentPidProfile->levelSensitivity = sbufReadU8(src);
        }
        pidInitConfig(currentPidProfile);
        break;

    case MSP_SET_SENSOR_CONFIG:
        accelerometerConfigMutable()->acc_hardware = sbufReadU8(src);
        barometerConfigMutable()->baro_hardware = sbufReadU8(src);
        compassConfigMutable()->mag_hardware = sbufReadU8(src);
        break;

    case MSP_RESET_CONF:
        if (!ARMING_FLAG(ARMED)) {
            resetEEPROM();
            readEEPROM();
        }
        break;

    case MSP_ACC_CALIBRATION:
        if (!ARMING_FLAG(ARMED))
            accSetCalibrationCycles(CALIBRATING_ACC_CYCLES);
        break;

    case MSP_MAG_CALIBRATION:
        if (!ARMING_FLAG(ARMED))
            ENABLE_STATE(CALIBRATE_MAG);
        break;

    case MSP_EEPROM_WRITE:
        if (ARMING_FLAG(ARMED)) {
            return MSP_RESULT_ERROR;
        }
        writeEEPROM();
        readEEPROM();
        break;

#ifdef BLACKBOX
    case MSP_SET_BLACKBOX_CONFIG:
        // Don't allow config to be updated while Blackbox is logging
        if (blackboxMayEditConfig()) {
            blackboxConfigMutable()->device = sbufReadU8(src);
            blackboxConfigMutable()->rate_num = sbufReadU8(src);
            blackboxConfigMutable()->rate_denom = sbufReadU8(src);
        }
        break;
#endif

#ifdef TRANSPONDER
    case MSP_SET_TRANSPONDER_CONFIG:
        if (dataSize != sizeof(transponderConfig()->data)) {
            return MSP_RESULT_ERROR;
        }
        for (unsigned int i = 0; i < sizeof(transponderConfig()->data); i++) {
            transponderConfigMutable()->data[i] = sbufReadU8(src);
        }
        transponderUpdateData();
        break;
#endif

#ifdef OSD
    case MSP_SET_OSD_CONFIG:
        {
            const uint8_t addr = sbufReadU8(src);
            // set all the other settings
            if ((int8_t)addr == -1) {
#ifdef USE_MAX7456
                vcdProfileMutable()->video_system = sbufReadU8(src);
#else
                sbufReadU8(src); // Skip video system
#endif
                osdConfigMutable()->units = sbufReadU8(src);
                osdConfigMutable()->rssi_alarm = sbufReadU8(src);
                osdConfigMutable()->cap_alarm = sbufReadU16(src);
                osdConfigMutable()->time_alarm = sbufReadU16(src);
                osdConfigMutable()->alt_alarm = sbufReadU16(src);
            } else {
                // set a position setting
                const uint16_t pos  = sbufReadU16(src);
                if (addr < OSD_ITEM_COUNT) {
                    osdConfigMutable()->item_pos[addr] = pos;
                }
            }
        }
        break;
    case MSP_OSD_CHAR_WRITE:
#ifdef USE_MAX7456
        {
            uint8_t font_data[64];
            const uint8_t addr = sbufReadU8(src);
            for (int i = 0; i < 54; i++) {
                font_data[i] = sbufReadU8(src);
            }
            // !!TODO - replace this with a device independent implementation
            max7456WriteNvm(addr, font_data);
        }
#else
        // just discard the data
        sbufReadU8(src);
        for (int i = 0; i < 54; i++) {
            sbufReadU8(src);
        }
#endif
        break;
#endif

#if defined(USE_RTC6705) || defined(VTX_COMMON)
    case MSP_SET_VTX_CONFIG:
        {
            uint16_t tmp = sbufReadU16(src);
#if defined(USE_RTC6705)
            if  (tmp < 40)
                vtxConfigMutable()->vtx_channel = tmp;
            if (current_vtx_channel != vtxConfig()->vtx_channel) {
                current_vtx_channel = vtxConfig()->vtx_channel;
                rtc6705_soft_spi_set_channel(vtx_freq[current_vtx_channel]);
            }
#else
            if (vtxCommonGetDeviceType() != VTXDEV_UNKNOWN) {

                uint8_t band    = (tmp / 8) + 1;
                uint8_t channel = (tmp % 8) + 1;

                uint8_t current_band=0, current_channel=0;
                vtxCommonGetBandChan(&current_band,&current_channel);
                if ((current_band != band) || (current_channel != channel))
                    vtxCommonSetBandChan(band,channel);

                if (sbufBytesRemaining(src) < 2)
                    break;
            
                uint8_t power = sbufReadU8(src);
                uint8_t current_power = 0;
                vtxCommonGetPowerIndex(&current_power);
                if (current_power != power)
                    vtxCommonSetPowerByIndex(power);
            
                uint8_t pitmode = sbufReadU8(src);
                uint8_t current_pitmode = 0;
                vtxCommonGetPitmode(&current_pitmode);
                if (current_pitmode != pitmode)
                    vtxCommonSetPitmode(pitmode);
            }
#endif
        }
        break;
#endif

#ifdef USE_FLASHFS
    case MSP_DATAFLASH_ERASE:
        flashfsEraseCompletely();
        break;
#endif

#ifdef GPS
    case MSP_SET_RAW_GPS:
        if (sbufReadU8(src)) {
            ENABLE_STATE(GPS_FIX);
        } else {
            DISABLE_STATE(GPS_FIX);
        }
        GPS_numSat = sbufReadU8(src);
        GPS_coord[LAT] = sbufReadU32(src);
        GPS_coord[LON] = sbufReadU32(src);
        GPS_altitude = sbufReadU16(src);
        GPS_speed = sbufReadU16(src);
        GPS_update |= 2;        // New data signalisation to GPS functions // FIXME Magic Numbers
        break;
    case MSP_SET_WP:
        wp_no = sbufReadU8(src);    //get the wp number
        lat = sbufReadU32(src);
        lon = sbufReadU32(src);
        alt = sbufReadU32(src);     // to set altitude (cm)
        sbufReadU16(src);           // future: to set heading (deg)
        sbufReadU16(src);           // future: to set time to stay (ms)
        sbufReadU8(src);            // future: to set nav flag
        if (wp_no == 0) {
            GPS_home[LAT] = lat;
            GPS_home[LON] = lon;
            DISABLE_FLIGHT_MODE(GPS_HOME_MODE);        // with this flag, GPS_set_next_wp will be called in the next loop -- OK with SERIAL GPS / OK with I2C GPS
            ENABLE_STATE(GPS_FIX_HOME);
            if (alt != 0)
                AltHold = alt;          // temporary implementation to test feature with apps
        } else if (wp_no == 16) {       // OK with SERIAL GPS  --  NOK for I2C GPS / needs more code dev in order to inject GPS coord inside I2C GPS
            GPS_hold[LAT] = lat;
            GPS_hold[LON] = lon;
            if (alt != 0)
                AltHold = alt;          // temporary implementation to test feature with apps
            nav_mode = NAV_MODE_WP;
            GPS_set_next_wp(&GPS_hold[LAT], &GPS_hold[LON]);
        }
        break;
#endif
    case MSP_SET_FEATURE_CONFIG:
        featureClearAll();
        featureSet(sbufReadU32(src)); // features bitmap
        break;

    case MSP_SET_BOARD_ALIGNMENT_CONFIG:
        boardAlignmentMutable()->rollDegrees = sbufReadU16(src);
        boardAlignmentMutable()->pitchDegrees = sbufReadU16(src);
        boardAlignmentMutable()->yawDegrees = sbufReadU16(src);
        break;

    case MSP_SET_VOLTAGE_METER_CONFIG: {
        int id = sbufReadU8(src);

        //
        // find and configure an ADC voltage sensor
        //
        int voltageSensorADCIndex;
        for (voltageSensorADCIndex = 0; voltageSensorADCIndex < MAX_VOLTAGE_SENSOR_ADC; voltageSensorADCIndex++) {
            if (id == voltageMeterADCtoIDMap[voltageSensorADCIndex]) {
                break;
            }
        }

        if (voltageSensorADCIndex < MAX_VOLTAGE_SENSOR_ADC) {
            voltageSensorADCConfigMutable(voltageSensorADCIndex)->vbatscale = sbufReadU8(src);
            voltageSensorADCConfigMutable(voltageSensorADCIndex)->vbatresdivval = sbufReadU8(src);
            voltageSensorADCConfigMutable(voltageSensorADCIndex)->vbatresdivmultiplier = sbufReadU8(src);
        } else {
            // if we had any other types of voltage sensor to configure, this is where we'd do it.
            return -1;
        }
        break;
    }

    case MSP_SET_CURRENT_METER_CONFIG: {
        int id = sbufReadU8(src);

        switch (id) {
            case CURRENT_METER_ID_BATTERY_1:
                currentSensorADCConfigMutable()->scale = sbufReadU16(src);
                currentSensorADCConfigMutable()->offset = sbufReadU16(src);
                break;
            case CURRENT_METER_ID_VIRTUAL_1:
                currentSensorVirtualConfigMutable()->scale = sbufReadU16(src);
                currentSensorVirtualConfigMutable()->offset = sbufReadU16(src);
                break;

            default:
                return -1;
        }

        break;
    }

    case MSP_SET_BATTERY_CONFIG:
        batteryConfigMutable()->vbatmincellvoltage = sbufReadU8(src);      // vbatlevel_warn1 in MWC2.3 GUI
        batteryConfigMutable()->vbatmaxcellvoltage = sbufReadU8(src);      // vbatlevel_warn2 in MWC2.3 GUI
        batteryConfigMutable()->vbatwarningcellvoltage = sbufReadU8(src);  // vbatlevel when buzzer starts to alert
        batteryConfigMutable()->batteryCapacity = sbufReadU16(src);
        batteryConfigMutable()->voltageMeterSource = sbufReadU8(src);
        batteryConfigMutable()->currentMeterSource = sbufReadU8(src);
        break;

    case MSP_SET_MIXER_CONFIG:
#ifndef USE_QUAD_MIXER_ONLY
        mixerConfigMutable()->mixerMode = sbufReadU8(src);
#else
        sbufReadU8(src);
#endif
        break;

    case MSP_SET_RX_CONFIG:
        rxConfigMutable()->serialrx_provider = sbufReadU8(src);
        rxConfigMutable()->maxcheck = sbufReadU16(src);
        rxConfigMutable()->midrc = sbufReadU16(src);
        rxConfigMutable()->mincheck = sbufReadU16(src);
        rxConfigMutable()->spektrum_sat_bind = sbufReadU8(src);
        if (dataSize > 8) {
            rxConfigMutable()->rx_min_usec = sbufReadU16(src);
            rxConfigMutable()->rx_max_usec = sbufReadU16(src);
        }
        if (dataSize > 12) {
            rxConfigMutable()->rcInterpolation = sbufReadU8(src);
            rxConfigMutable()->rcInterpolationInterval = sbufReadU8(src);
            rxConfigMutable()->airModeActivateThreshold = sbufReadU16(src);
        }
        if (dataSize > 16) {
            rxConfigMutable()->rx_spi_protocol = sbufReadU8(src);
            rxConfigMutable()->rx_spi_id = sbufReadU32(src);
            rxConfigMutable()->rx_spi_rf_channel_count = sbufReadU8(src);
        }
        if (dataSize > 22) {
            rxConfigMutable()->fpvCamAngleDegrees = sbufReadU8(src);
        }
        break;

    case MSP_SET_FAILSAFE_CONFIG:
        failsafeConfigMutable()->failsafe_delay = sbufReadU8(src);
        failsafeConfigMutable()->failsafe_off_delay = sbufReadU8(src);
        failsafeConfigMutable()->failsafe_throttle = sbufReadU16(src);
        failsafeConfigMutable()->failsafe_kill_switch = sbufReadU8(src);
        failsafeConfigMutable()->failsafe_throttle_low_delay = sbufReadU16(src);
        failsafeConfigMutable()->failsafe_procedure = sbufReadU8(src);
        break;

    case MSP_SET_RXFAIL_CONFIG:
        i = sbufReadU8(src);
        if (i < MAX_SUPPORTED_RC_CHANNEL_COUNT) {
            rxFailsafeChannelConfigsMutable(i)->mode = sbufReadU8(src);
            rxFailsafeChannelConfigsMutable(i)->step = CHANNEL_VALUE_TO_RXFAIL_STEP(sbufReadU16(src));
        } else {
            return MSP_RESULT_ERROR;
        }
        break;

    case MSP_SET_RSSI_CONFIG:
        rxConfigMutable()->rssi_channel = sbufReadU8(src);
        break;

    case MSP_SET_RX_MAP:
        for (int i = 0; i < MAX_MAPPABLE_RX_INPUTS; i++) {
            rxConfigMutable()->rcmap[i] = sbufReadU8(src);
        }
        break;

<<<<<<< HEAD
=======
    case MSP_SET_BF_CONFIG:
#ifdef USE_QUAD_MIXER_ONLY
        sbufReadU8(src); // mixerMode ignored
#else
        mixerConfigMutable()->mixerMode = sbufReadU8(src); // mixerMode
#endif

        featureClearAll();
        featureSet(sbufReadU32(src)); // features bitmap

        rxConfigMutable()->serialrx_provider = sbufReadU8(src); // serialrx_type

        boardAlignmentMutable()->rollDegrees = sbufReadU16(src); // board_align_roll
        boardAlignmentMutable()->pitchDegrees = sbufReadU16(src); // board_align_pitch
        boardAlignmentMutable()->yawDegrees = sbufReadU16(src); // board_align_
        sbufReadU16(src); // was currentMeterScale, see MSP_SET_CURRENT_METER_CONFIG
        sbufReadU16(src); // was currentMeterOffset see MSP_SET_CURRENT_METER_CONFIG
        break;

>>>>>>> d74f7aed
    case MSP_SET_CF_SERIAL_CONFIG:
        {
            uint8_t portConfigSize = sizeof(uint8_t) + sizeof(uint16_t) + (sizeof(uint8_t) * 4);

            if (dataSize % portConfigSize != 0) {
                return MSP_RESULT_ERROR;
            }

            uint8_t remainingPortsInPacket = dataSize / portConfigSize;

            while (remainingPortsInPacket--) {
                uint8_t identifier = sbufReadU8(src);

                serialPortConfig_t *portConfig = serialFindPortConfiguration(identifier);
                if (!portConfig) {
                    return MSP_RESULT_ERROR;
                }

                portConfig->identifier = identifier;
                portConfig->functionMask = sbufReadU16(src);
                portConfig->msp_baudrateIndex = sbufReadU8(src);
                portConfig->gps_baudrateIndex = sbufReadU8(src);
                portConfig->telemetry_baudrateIndex = sbufReadU8(src);
                portConfig->blackbox_baudrateIndex = sbufReadU8(src);
            }
        }
        break;

#ifdef LED_STRIP
    case MSP_SET_LED_COLORS:
        for (int i = 0; i < LED_CONFIGURABLE_COLOR_COUNT; i++) {
            hsvColor_t *color = &ledStripConfigMutable()->colors[i];
            color->h = sbufReadU16(src);
            color->s = sbufReadU8(src);
            color->v = sbufReadU8(src);
        }
        break;

    case MSP_SET_LED_STRIP_CONFIG:
        {
            i = sbufReadU8(src);
            if (i >= LED_MAX_STRIP_LENGTH || dataSize != (1 + 4)) {
                return MSP_RESULT_ERROR;
            }
            ledConfig_t *ledConfig = &ledStripConfigMutable()->ledConfigs[i];
            *ledConfig = sbufReadU32(src);
            reevaluateLedConfig();
        }
        break;

    case MSP_SET_LED_STRIP_MODECOLOR:
        {
            ledModeIndex_e modeIdx = sbufReadU8(src);
            int funIdx = sbufReadU8(src);
            int color = sbufReadU8(src);

            if (!setModeColor(modeIdx, funIdx, color))
                return MSP_RESULT_ERROR;
        }
        break;
#endif

    case MSP_SET_NAME:
        memset(systemConfigMutable()->name, 0, ARRAYLEN(systemConfig()->name));
        for (unsigned int i = 0; i < MIN(MAX_NAME_LENGTH, dataSize); i++) {
            systemConfigMutable()->name[i] = sbufReadU8(src);
        }
        break;

    default:
        // we do not know how to handle the (valid) message, indicate error MSP $M!
        return MSP_RESULT_ERROR;
    }
    return MSP_RESULT_ACK;
}

/*
 * Returns MSP_RESULT_ACK, MSP_RESULT_ERROR or MSP_RESULT_NO_REPLY
 */
mspResult_e mspFcProcessCommand(mspPacket_t *cmd, mspPacket_t *reply, mspPostProcessFnPtr *mspPostProcessFn)
{
    int ret = MSP_RESULT_ACK;
    sbuf_t *dst = &reply->buf;
    sbuf_t *src = &cmd->buf;
    const uint8_t cmdMSP = cmd->cmd;
    // initialize reply by default
    reply->cmd = cmd->cmd;

    if (mspFcProcessOutCommand(cmdMSP, dst, mspPostProcessFn)) {
        ret = MSP_RESULT_ACK;
#ifdef USE_SERIAL_4WAY_BLHELI_INTERFACE
    } else if (cmdMSP == MSP_SET_4WAY_IF) {
        mspFc4waySerialCommand(dst, src, mspPostProcessFn);
        ret = MSP_RESULT_ACK;
#endif
#ifdef GPS
    } else if (cmdMSP == MSP_WP) {
        mspFcWpCommand(dst, src);
        ret = MSP_RESULT_ACK;
#endif
#ifdef USE_FLASHFS
    } else if (cmdMSP == MSP_DATAFLASH_READ) {
        mspFcDataFlashReadCommand(dst, src);
        ret = MSP_RESULT_ACK;
#endif
    } else {
        ret = mspFcProcessInCommand(cmdMSP, src);
    }
    reply->result = ret;
    return ret;
}

/*
 * Return a pointer to the process command function
 */
void mspFcInit(void)
{
    initActiveBoxIds();
}<|MERGE_RESOLUTION|>--- conflicted
+++ resolved
@@ -1875,28 +1875,6 @@
         }
         break;
 
-<<<<<<< HEAD
-=======
-    case MSP_SET_BF_CONFIG:
-#ifdef USE_QUAD_MIXER_ONLY
-        sbufReadU8(src); // mixerMode ignored
-#else
-        mixerConfigMutable()->mixerMode = sbufReadU8(src); // mixerMode
-#endif
-
-        featureClearAll();
-        featureSet(sbufReadU32(src)); // features bitmap
-
-        rxConfigMutable()->serialrx_provider = sbufReadU8(src); // serialrx_type
-
-        boardAlignmentMutable()->rollDegrees = sbufReadU16(src); // board_align_roll
-        boardAlignmentMutable()->pitchDegrees = sbufReadU16(src); // board_align_pitch
-        boardAlignmentMutable()->yawDegrees = sbufReadU16(src); // board_align_
-        sbufReadU16(src); // was currentMeterScale, see MSP_SET_CURRENT_METER_CONFIG
-        sbufReadU16(src); // was currentMeterOffset see MSP_SET_CURRENT_METER_CONFIG
-        break;
-
->>>>>>> d74f7aed
     case MSP_SET_CF_SERIAL_CONFIG:
         {
             uint8_t portConfigSize = sizeof(uint8_t) + sizeof(uint16_t) + (sizeof(uint8_t) * 4);
