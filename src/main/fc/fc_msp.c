--- conflicted
+++ resolved
@@ -115,15 +115,7 @@
 #include "hardware_revision.h"
 #endif
 
-<<<<<<< HEAD
-#define STATIC_ASSERT(condition, name) \
-    typedef char assert_failed_ ## name [(condition) ? 1 : -1 ] __attribute__((unused))
-
 static const char * const flightControllerIdentifier = CLEANFLIGHT_IDENTIFIER; // 4 UPPER CASE alpha numeric characters that identify the flight controller.
-static const char * const boardIdentifier = TARGET_BOARD_IDENTIFIER;
-=======
-static const char * const flightControllerIdentifier = BETAFLIGHT_IDENTIFIER; // 4 UPPER CASE alpha numeric characters that identify the flight controller.
->>>>>>> 94e32734
 
 #ifndef USE_OSD_SLAVE
 
