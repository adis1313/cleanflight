/*
 * This file is part of Cleanflight.
 *
 * Cleanflight is free software: you can redistribute it and/or modify
 * it under the terms of the GNU General Public License as published by
 * the Free Software Foundation, either version 3 of the License, or
 * (at your option) any later version.
 *
 * Cleanflight is distributed in the hope that it will be useful,
 * but WITHOUT ANY WARRANTY; without even the implied warranty of
 * MERCHANTABILITY or FITNESS FOR A PARTICULAR PURPOSE.  See the
 * GNU General Public License for more details.
 *
 * You should have received a copy of the GNU General Public License
 * along with Cleanflight.  If not, see <http://www.gnu.org/licenses/>.
 */

#include <stdbool.h>
#include <stdint.h>
#include <stdlib.h>
#include <stdarg.h>
#include <string.h>
#include <math.h>
#include <ctype.h>

#include "platform.h"

// FIXME remove this for targets that don't need a CLI.  Perhaps use a no-op macro when USE_CLI is not enabled
// signal that we're in cli mode
uint8_t cliMode = 0;
#ifndef EEPROM_IN_RAM
extern uint8_t __config_start;   // configured via linker script when building binaries.
extern uint8_t __config_end;
#endif

#ifdef USE_CLI

#include "blackbox/blackbox.h"

#include "build/build_config.h"
#include "build/debug.h"
#include "build/version.h"

#include "cms/cms.h"

#include "common/axis.h"
#include "common/color.h"
#include "common/maths.h"
#include "common/printf.h"
#include "common/typeconversion.h"
#include "common/utils.h"

#include "config/config_eeprom.h"
#include "config/feature.h"
#include "config/parameter_group.h"
#include "config/parameter_group_ids.h"

#include "drivers/accgyro/accgyro.h"
#include "drivers/buf_writer.h"
#include "drivers/bus_i2c.h"
#include "drivers/bus_spi.h"
#include "drivers/compass/compass.h"
#include "drivers/display.h"
#include "drivers/dma.h"
#include "drivers/flash.h"
#include "drivers/io.h"
#include "drivers/io_impl.h"
#include "drivers/inverter.h"
#include "drivers/rx_pwm.h"
#include "drivers/sdcard.h"
#include "drivers/sensor.h"
#include "drivers/serial.h"
#include "drivers/serial_escserial.h"
#include "drivers/sonar_hcsr04.h"
#include "drivers/stack_check.h"
#include "drivers/system.h"
#include "drivers/transponder_ir.h"
#include "drivers/time.h"
#include "drivers/timer.h"
#include "drivers/vcd.h"
#include "drivers/light_led.h"
#include "drivers/camera_control.h"

#include "fc/settings.h"
#include "fc/cli.h"
#include "fc/config.h"
#include "fc/controlrate_profile.h"
#include "fc/fc_core.h"
#include "fc/fc_msp.h"
#include "fc/fc_msp_box.h"
#include "fc/rc_adjustments.h"
#include "fc/rc_controls.h"
#include "fc/runtime_config.h"

#include "flight/altitude.h"
#include "flight/failsafe.h"
#include "flight/imu.h"
#include "flight/mixer.h"
#include "flight/navigation.h"
#include "flight/pid.h"
#include "flight/servos.h"

#include "io/asyncfatfs/asyncfatfs.h"
#include "io/beeper.h"
#include "io/flashfs.h"
#include "io/displayport_max7456.h"
#include "io/displayport_msp.h"
#include "io/gimbal.h"
#include "io/gps.h"
#include "io/ledstrip.h"
#include "io/osd.h"
#include "io/serial.h"
#include "io/transponder_ir.h"
#include "io/vtx_rtc6705.h"
#include "io/vtx_control.h"

#include "rx/rx.h"
#include "rx/spektrum.h"

#include "scheduler/scheduler.h"

#include "sensors/acceleration.h"
#include "sensors/barometer.h"
#include "sensors/battery.h"
#include "sensors/boardalignment.h"
#include "sensors/compass.h"
#include "sensors/esc_sensor.h"
#include "sensors/gyro.h"
#include "sensors/sensors.h"

#include "telemetry/frsky.h"
#include "telemetry/telemetry.h"


static serialPort_t *cliPort;

#ifdef STM32F1
#define CLI_IN_BUFFER_SIZE 128
#else
// Space required to set array parameters
#define CLI_IN_BUFFER_SIZE 256
#endif
#define CLI_OUT_BUFFER_SIZE 64

static bufWriter_t *cliWriter;
static uint8_t cliWriteBuffer[sizeof(*cliWriter) + CLI_OUT_BUFFER_SIZE];

static char cliBuffer[CLI_IN_BUFFER_SIZE];
static uint32_t bufferIndex = 0;

static bool configIsInCopy = false;

static const char* const emptyName = "-";
static const char* const emptryString = "";

#ifndef USE_QUAD_MIXER_ONLY
// sync this with mixerMode_e
static const char * const mixerNames[] = {
    "TRI", "QUADP", "QUADX", "BI",
    "GIMBAL", "Y6", "HEX6",
    "FLYING_WING", "Y4", "HEX6X", "OCTOX8", "OCTOFLATP", "OCTOFLATX",
    "AIRPLANE", "HELI_120_CCPM", "HELI_90_DEG", "VTAIL4",
    "HEX6H", "RX_TO_SERVO", "DUALCOPTER", "SINGLECOPTER",
    "ATAIL4", "CUSTOM", "CUSTOMAIRPLANE", "CUSTOMTRI", "QUADX1234", NULL
};
#endif

// sync this with features_e
static const char * const featureNames[] = {
    "RX_PPM", "", "INFLIGHT_ACC_CAL", "RX_SERIAL", "MOTOR_STOP",
<<<<<<< HEAD
    "SERVO_TILT", "SOFTSERIAL", "GPS", "FAILSAFE",
=======
    "SERVO_TILT", "SOFTSERIAL", "GPS", "",
>>>>>>> 94e32734
    "SONAR", "TELEMETRY", "", "3D", "RX_PARALLEL_PWM",
    "RX_MSP", "RSSI_ADC", "LED_STRIP", "DISPLAY", "OSD",
    "", "CHANNEL_FORWARDING", "TRANSPONDER", "AIRMODE",
    "", "", "RX_SPI", "SOFTSPI", "ESC_SENSOR", "ANTI_GRAVITY", "DYNAMIC_FILTER", NULL
};

// sync this with rxFailsafeChannelMode_e
static const char rxFailsafeModeCharacters[] = "ahs";

static const rxFailsafeChannelMode_e rxFailsafeModesTable[RX_FAILSAFE_TYPE_COUNT][RX_FAILSAFE_MODE_COUNT] = {
    { RX_FAILSAFE_MODE_AUTO, RX_FAILSAFE_MODE_HOLD, RX_FAILSAFE_MODE_INVALID },
    { RX_FAILSAFE_MODE_INVALID, RX_FAILSAFE_MODE_HOLD, RX_FAILSAFE_MODE_SET }
};

#if defined(USE_SENSOR_NAMES)
// sync this with sensors_e
static const char * const sensorTypeNames[] = {
    "GYRO", "ACC", "BARO", "MAG", "SONAR", "GPS", "GPS+MAG", NULL
};

#define SENSOR_NAMES_MASK (SENSOR_GYRO | SENSOR_ACC | SENSOR_BARO | SENSOR_MAG)

static const char * const *sensorHardwareNames[] = {
    lookupTableGyroHardware, lookupTableAccHardware, lookupTableBaroHardware, lookupTableMagHardware
};
#endif // USE_SENSOR_NAMES

static void cliPrint(const char *str)
{
    while (*str) {
        bufWriterAppend(cliWriter, *str++);
    }
    bufWriterFlush(cliWriter);
}

static void cliPrintLinefeed()
{
    cliPrint("\r\n");
}

static void cliPrintLine(const char *str)
{
    cliPrint(str);
    cliPrintLinefeed();
}

#ifdef MINIMAL_CLI
#define cliPrintHashLine(str)
#else
static void cliPrintHashLine(const char *str)
{
    cliPrint("\r\n# ");
    cliPrintLine(str);
}
#endif

static void cliPutp(void *p, char ch)
{
    bufWriterAppend(p, ch);
}

typedef enum {
    DUMP_MASTER = (1 << 0),
    DUMP_PROFILE = (1 << 1),
    DUMP_RATES = (1 << 2),
    DUMP_ALL = (1 << 3),
    DO_DIFF = (1 << 4),
    SHOW_DEFAULTS = (1 << 5),
    HIDE_UNUSED = (1 << 6)
} dumpFlags_e;

static void cliPrintfva(const char *format, va_list va)
{
    tfp_format(cliWriter, cliPutp, format, va);
    bufWriterFlush(cliWriter);
}

static void cliPrintLinefva(const char *format, va_list va)
{
    tfp_format(cliWriter, cliPutp, format, va);
    bufWriterFlush(cliWriter);
    cliPrintLinefeed();
}

static bool cliDumpPrintLinef(uint8_t dumpMask, bool equalsDefault, const char *format, ...)
{
    if (!((dumpMask & DO_DIFF) && equalsDefault)) {
        va_list va;
        va_start(va, format);
        cliPrintLinefva(format, va);
        va_end(va);
        return true;
    } else {
        return false;
    }
}

static void cliWrite(uint8_t ch)
{
    bufWriterAppend(cliWriter, ch);
}

static bool cliDefaultPrintLinef(uint8_t dumpMask, bool equalsDefault, const char *format, ...)
{
    if ((dumpMask & SHOW_DEFAULTS) && !equalsDefault) {
        cliWrite('#');

        va_list va;
        va_start(va, format);
        cliPrintLinefva(format, va);
        va_end(va);
        return true;
    } else {
        return false;
    }
}

static void cliPrintf(const char *format, ...)
{
    va_list va;
    va_start(va, format);
    cliPrintfva(format, va);
    va_end(va);
}


static void cliPrintLinef(const char *format, ...)
{
    va_list va;
    va_start(va, format);
    cliPrintLinefva(format, va);
    va_end(va);
}


static void printValuePointer(const clivalue_t *var, const void *valuePointer, bool full)
{
    if ((var->type & VALUE_MODE_MASK) == MODE_ARRAY) {
        for (int i = 0; i < var->config.array.length; i++) {
            switch (var->type & VALUE_TYPE_MASK) {
            default:
            case VAR_UINT8:
                // uint8_t array
                cliPrintf("%d", ((uint8_t *)valuePointer)[i]);
                break;

            case VAR_INT8:
                // int8_t array
                cliPrintf("%d", ((int8_t *)valuePointer)[i]);
                break;

            case VAR_UINT16:
                // uin16_t array
                cliPrintf("%d", ((uint16_t *)valuePointer)[i]);
                break;

            case VAR_INT16:
                // int16_t array
                cliPrintf("%d", ((int16_t *)valuePointer)[i]);
                break;
            }

            if (i < var->config.array.length - 1) {
                cliPrint(",");
            }
        }
    } else {
        int value = 0;

        switch (var->type & VALUE_TYPE_MASK) {
        case VAR_UINT8:
            value = *(uint8_t *)valuePointer;
            break;

        case VAR_INT8:
            value = *(int8_t *)valuePointer;
            break;

        case VAR_UINT16:
        case VAR_INT16:
            value = *(int16_t *)valuePointer;
            break;
        }

        switch (var->type & VALUE_MODE_MASK) {
        case MODE_DIRECT:
            cliPrintf("%d", value);
            if (full) {
                cliPrintf(" %d %d", var->config.minmax.min, var->config.minmax.max);
            }
            break;
        case MODE_LOOKUP:
            cliPrint(lookupTables[var->config.lookup.tableIndex].values[value]);
            break;
        }
    }
}

static bool valuePtrEqualsDefault(uint8_t type, const void *ptr, const void *ptrDefault)
{
    bool result = false;
    switch (type & VALUE_TYPE_MASK) {
    case VAR_UINT8:
        result = *(uint8_t *)ptr == *(uint8_t *)ptrDefault;
        break;

    case VAR_INT8:
        result = *(int8_t *)ptr == *(int8_t *)ptrDefault;
        break;

    case VAR_UINT16:
    case VAR_INT16:
        result = *(int16_t *)ptr == *(int16_t *)ptrDefault;
        break;
    }

    return result;
}

static uint16_t getValueOffset(const clivalue_t *value)
{
    switch (value->type & VALUE_SECTION_MASK) {
    case MASTER_VALUE:
        return value->offset;
    case PROFILE_VALUE:
        return value->offset + sizeof(pidProfile_t) * getCurrentPidProfileIndex();
    case PROFILE_RATE_VALUE:
        return value->offset + sizeof(controlRateConfig_t) * getCurrentControlRateProfileIndex();
    }
    return 0;
}

STATIC_UNIT_TESTED void *getValuePointer(const clivalue_t *value)
{
    const pgRegistry_t* rec = pgFind(value->pgn);
    return CONST_CAST(void *, rec->address + getValueOffset(value));
}

static void dumpPgValue(const clivalue_t *value, uint8_t dumpMask)
{
    const pgRegistry_t *pg = pgFind(value->pgn);
#ifdef DEBUG
    if (!pg) {
        cliPrintLinef("VALUE %s ERROR", value->name);
        return; // if it's not found, the pgn shouldn't be in the value table!
    }
#endif

    const char *format = "set %s = ";
    const char *defaultFormat = "#set %s = ";
    const int valueOffset = getValueOffset(value);
    const bool equalsDefault = valuePtrEqualsDefault(value->type, pg->copy + valueOffset, pg->address + valueOffset);

    if (((dumpMask & DO_DIFF) == 0) || !equalsDefault) {
        if (dumpMask & SHOW_DEFAULTS && !equalsDefault) {
            cliPrintf(defaultFormat, value->name);
            printValuePointer(value, (uint8_t*)pg->address + valueOffset, false);
            cliPrintLinefeed();
        }
        cliPrintf(format, value->name);
        printValuePointer(value, pg->copy + valueOffset, false);
        cliPrintLinefeed();
    }
}

static void dumpAllValues(uint16_t valueSection, uint8_t dumpMask)
{
    for (uint32_t i = 0; i < valueTableEntryCount; i++) {
        const clivalue_t *value = &valueTable[i];
        bufWriterFlush(cliWriter);
        if ((value->type & VALUE_SECTION_MASK) == valueSection) {
            dumpPgValue(value, dumpMask);
        }
    }
}

static void cliPrintVar(const clivalue_t *var, bool full)
{
    const void *ptr = getValuePointer(var);

    printValuePointer(var, ptr, full);
}

static void cliPrintVarRange(const clivalue_t *var)
{
    switch (var->type & VALUE_MODE_MASK) {
    case (MODE_DIRECT): {
        cliPrintLinef("Allowed range: %d - %d", var->config.minmax.min, var->config.minmax.max);
    }
    break;
    case (MODE_LOOKUP): {
        const lookupTableEntry_t *tableEntry = &lookupTables[var->config.lookup.tableIndex];
        cliPrint("Allowed values:");
        for (uint32_t i = 0; i < tableEntry->valueCount ; i++) {
            if (i > 0)
                cliPrint(",");
            cliPrintf(" %s", tableEntry->values[i]);
        }
        cliPrintLinefeed();
    }
    break;
    case (MODE_ARRAY): {
        cliPrintLinef("Array length: %d", var->config.array.length);
    }

    break;
    }
}

static void cliSetVar(const clivalue_t *var, const int16_t value)
{
    void *ptr = getValuePointer(var);

    switch (var->type & VALUE_TYPE_MASK) {
    case VAR_UINT8:
        *(uint8_t *)ptr = value;
        break;

    case VAR_INT8:
        *(int8_t *)ptr = value;
        break;

    case VAR_UINT16:
    case VAR_INT16:
        *(int16_t *)ptr = value;
        break;
    }
}

#if defined(USE_RESOURCE_MGMT) && !defined(MINIMAL_CLI)
static void cliRepeat(char ch, uint8_t len)
{
    for (int i = 0; i < len; i++) {
        bufWriterAppend(cliWriter, ch);
    }
    cliPrintLinefeed();
}
#endif

static void cliPrompt(void)
{
    cliPrint("\r\n# ");
}

static void cliShowParseError(void)
{
    cliPrintLine("Parse error");
}

static void cliShowArgumentRangeError(char *name, int min, int max)
{
    cliPrintLinef("%s not between %d and %d", name, min, max);
}

static const char *nextArg(const char *currentArg)
{
    const char *ptr = strchr(currentArg, ' ');
    while (ptr && *ptr == ' ') {
        ptr++;
    }

    return ptr;
}

static const char *processChannelRangeArgs(const char *ptr, channelRange_t *range, uint8_t *validArgumentCount)
{
    for (uint32_t argIndex = 0; argIndex < 2; argIndex++) {
        ptr = nextArg(ptr);
        if (ptr) {
            int val = atoi(ptr);
            val = CHANNEL_VALUE_TO_STEP(val);
            if (val >= MIN_MODE_RANGE_STEP && val <= MAX_MODE_RANGE_STEP) {
                if (argIndex == 0) {
                    range->startStep = val;
                } else {
                    range->endStep = val;
                }
                (*validArgumentCount)++;
            }
        }
    }

    return ptr;
}

// Check if a string's length is zero
static bool isEmpty(const char *string)
{
    return (string == NULL || *string == '\0') ? true : false;
}

static void printRxFailsafe(uint8_t dumpMask, const rxFailsafeChannelConfig_t *rxFailsafeChannelConfigs, const rxFailsafeChannelConfig_t *defaultRxFailsafeChannelConfigs)
{
    // print out rxConfig failsafe settings
    for (uint32_t channel = 0; channel < MAX_SUPPORTED_RC_CHANNEL_COUNT; channel++) {
        const rxFailsafeChannelConfig_t *channelFailsafeConfig = &rxFailsafeChannelConfigs[channel];
        const rxFailsafeChannelConfig_t *defaultChannelFailsafeConfig = &defaultRxFailsafeChannelConfigs[channel];
        const bool equalsDefault = channelFailsafeConfig->mode == defaultChannelFailsafeConfig->mode
                && channelFailsafeConfig->step == defaultChannelFailsafeConfig->step;
        const bool requireValue = channelFailsafeConfig->mode == RX_FAILSAFE_MODE_SET;
        if (requireValue) {
            const char *format = "rxfail %u %c %d";
            cliDefaultPrintLinef(dumpMask, equalsDefault, format,
                channel,
                rxFailsafeModeCharacters[defaultChannelFailsafeConfig->mode],
                RXFAIL_STEP_TO_CHANNEL_VALUE(defaultChannelFailsafeConfig->step)
            );
            cliDumpPrintLinef(dumpMask, equalsDefault, format,
                channel,
                rxFailsafeModeCharacters[channelFailsafeConfig->mode],
                RXFAIL_STEP_TO_CHANNEL_VALUE(channelFailsafeConfig->step)
            );
        } else {
            const char *format = "rxfail %u %c";
            cliDefaultPrintLinef(dumpMask, equalsDefault, format,
                channel,
                rxFailsafeModeCharacters[defaultChannelFailsafeConfig->mode]
            );
            cliDumpPrintLinef(dumpMask, equalsDefault, format,
                channel,
                rxFailsafeModeCharacters[channelFailsafeConfig->mode]
            );
        }
    }
}

static void cliRxFailsafe(char *cmdline)
{
    uint8_t channel;
    char buf[3];

    if (isEmpty(cmdline)) {
        // print out rxConfig failsafe settings
        for (channel = 0; channel < MAX_SUPPORTED_RC_CHANNEL_COUNT; channel++) {
            cliRxFailsafe(itoa(channel, buf, 10));
        }
    } else {
        const char *ptr = cmdline;
        channel = atoi(ptr++);
        if ((channel < MAX_SUPPORTED_RC_CHANNEL_COUNT)) {

            rxFailsafeChannelConfig_t *channelFailsafeConfig = rxFailsafeChannelConfigsMutable(channel);

            const rxFailsafeChannelType_e type = (channel < NON_AUX_CHANNEL_COUNT) ? RX_FAILSAFE_TYPE_FLIGHT : RX_FAILSAFE_TYPE_AUX;
            rxFailsafeChannelMode_e mode = channelFailsafeConfig->mode;
            bool requireValue = channelFailsafeConfig->mode == RX_FAILSAFE_MODE_SET;

            ptr = nextArg(ptr);
            if (ptr) {
                const char *p = strchr(rxFailsafeModeCharacters, *(ptr));
                if (p) {
                    const uint8_t requestedMode = p - rxFailsafeModeCharacters;
                    mode = rxFailsafeModesTable[type][requestedMode];
                } else {
                    mode = RX_FAILSAFE_MODE_INVALID;
                }
                if (mode == RX_FAILSAFE_MODE_INVALID) {
                    cliShowParseError();
                    return;
                }

                requireValue = mode == RX_FAILSAFE_MODE_SET;

                ptr = nextArg(ptr);
                if (ptr) {
                    if (!requireValue) {
                        cliShowParseError();
                        return;
                    }
                    uint16_t value = atoi(ptr);
                    value = CHANNEL_VALUE_TO_RXFAIL_STEP(value);
                    if (value > MAX_RXFAIL_RANGE_STEP) {
                        cliPrintLine("Value out of range");
                        return;
                    }

                    channelFailsafeConfig->step = value;
                } else if (requireValue) {
                    cliShowParseError();
                    return;
                }
                channelFailsafeConfig->mode = mode;
            }

            char modeCharacter = rxFailsafeModeCharacters[channelFailsafeConfig->mode];

            // double use of cliPrintf below
            // 1. acknowledge interpretation on command,
            // 2. query current setting on single item,

            if (requireValue) {
                cliPrintLinef("rxfail %u %c %d",
                    channel,
                    modeCharacter,
                    RXFAIL_STEP_TO_CHANNEL_VALUE(channelFailsafeConfig->step)
                );
            } else {
                cliPrintLinef("rxfail %u %c",
                    channel,
                    modeCharacter
                );
            }
        } else {
            cliShowArgumentRangeError("channel", 0, MAX_SUPPORTED_RC_CHANNEL_COUNT - 1);
        }
    }
}

static void printAux(uint8_t dumpMask, const modeActivationCondition_t *modeActivationConditions, const modeActivationCondition_t *defaultModeActivationConditions)
{
    const char *format = "aux %u %u %u %u %u";
    // print out aux channel settings
    for (uint32_t i = 0; i < MAX_MODE_ACTIVATION_CONDITION_COUNT; i++) {
        const modeActivationCondition_t *mac = &modeActivationConditions[i];
        bool equalsDefault = false;
        if (defaultModeActivationConditions) {
            const modeActivationCondition_t *macDefault = &defaultModeActivationConditions[i];
            equalsDefault = mac->modeId == macDefault->modeId
                && mac->auxChannelIndex == macDefault->auxChannelIndex
                && mac->range.startStep == macDefault->range.startStep
                && mac->range.endStep == macDefault->range.endStep;
            const box_t *box = findBoxByBoxId(macDefault->modeId);
            if (box) {
                cliDefaultPrintLinef(dumpMask, equalsDefault, format,
                    i,
                    box->permanentId,
                    macDefault->auxChannelIndex,
                    MODE_STEP_TO_CHANNEL_VALUE(macDefault->range.startStep),
                    MODE_STEP_TO_CHANNEL_VALUE(macDefault->range.endStep)
                );
            }
        }
        const box_t *box = findBoxByBoxId(mac->modeId);
        if (box) {
            cliDumpPrintLinef(dumpMask, equalsDefault, format,
                i,
                box->permanentId,
                mac->auxChannelIndex,
                MODE_STEP_TO_CHANNEL_VALUE(mac->range.startStep),
                MODE_STEP_TO_CHANNEL_VALUE(mac->range.endStep)
            );
        }
    }
}

static void cliAux(char *cmdline)
{
    int i, val = 0;
    const char *ptr;

    if (isEmpty(cmdline)) {
        printAux(DUMP_MASTER, modeActivationConditions(0), NULL);
    } else {
        ptr = cmdline;
        i = atoi(ptr++);
        if (i < MAX_MODE_ACTIVATION_CONDITION_COUNT) {
            modeActivationCondition_t *mac = modeActivationConditionsMutable(i);
            uint8_t validArgumentCount = 0;
            ptr = nextArg(ptr);
            if (ptr) {
                val = atoi(ptr);
                const box_t *box = findBoxByPermanentId(val);
                if (box) {
                    mac->modeId = box->boxId;
                    validArgumentCount++;
                }
            }
            ptr = nextArg(ptr);
            if (ptr) {
                val = atoi(ptr);
                if (val >= 0 && val < MAX_AUX_CHANNEL_COUNT) {
                    mac->auxChannelIndex = val;
                    validArgumentCount++;
                }
            }
            ptr = processChannelRangeArgs(ptr, &mac->range, &validArgumentCount);

            if (validArgumentCount != 4) {
                memset(mac, 0, sizeof(modeActivationCondition_t));
            }
        } else {
            cliShowArgumentRangeError("index", 0, MAX_MODE_ACTIVATION_CONDITION_COUNT - 1);
        }
    }
}

static void printSerial(uint8_t dumpMask, const serialConfig_t *serialConfig, const serialConfig_t *serialConfigDefault)
{
    const char *format = "serial %d %d %ld %ld %ld %ld";
    for (uint32_t i = 0; i < SERIAL_PORT_COUNT; i++) {
        if (!serialIsPortAvailable(serialConfig->portConfigs[i].identifier)) {
            continue;
        };
        bool equalsDefault = false;
        if (serialConfigDefault) {
            equalsDefault = serialConfig->portConfigs[i].identifier == serialConfigDefault->portConfigs[i].identifier
                && serialConfig->portConfigs[i].functionMask == serialConfigDefault->portConfigs[i].functionMask
                && serialConfig->portConfigs[i].msp_baudrateIndex == serialConfigDefault->portConfigs[i].msp_baudrateIndex
                && serialConfig->portConfigs[i].gps_baudrateIndex == serialConfigDefault->portConfigs[i].gps_baudrateIndex
                && serialConfig->portConfigs[i].telemetry_baudrateIndex == serialConfigDefault->portConfigs[i].telemetry_baudrateIndex
                && serialConfig->portConfigs[i].blackbox_baudrateIndex == serialConfigDefault->portConfigs[i].blackbox_baudrateIndex;
            cliDefaultPrintLinef(dumpMask, equalsDefault, format,
                serialConfigDefault->portConfigs[i].identifier,
                serialConfigDefault->portConfigs[i].functionMask,
                baudRates[serialConfigDefault->portConfigs[i].msp_baudrateIndex],
                baudRates[serialConfigDefault->portConfigs[i].gps_baudrateIndex],
                baudRates[serialConfigDefault->portConfigs[i].telemetry_baudrateIndex],
                baudRates[serialConfigDefault->portConfigs[i].blackbox_baudrateIndex]
            );
        }
        cliDumpPrintLinef(dumpMask, equalsDefault, format,
            serialConfig->portConfigs[i].identifier,
            serialConfig->portConfigs[i].functionMask,
            baudRates[serialConfig->portConfigs[i].msp_baudrateIndex],
            baudRates[serialConfig->portConfigs[i].gps_baudrateIndex],
            baudRates[serialConfig->portConfigs[i].telemetry_baudrateIndex],
            baudRates[serialConfig->portConfigs[i].blackbox_baudrateIndex]
            );
    }
}

static void cliSerial(char *cmdline)
{
    if (isEmpty(cmdline)) {
        printSerial(DUMP_MASTER, serialConfig(), NULL);
        return;
    }
    serialPortConfig_t portConfig;
    memset(&portConfig, 0 , sizeof(portConfig));

    serialPortConfig_t *currentConfig;

    uint8_t validArgumentCount = 0;

    const char *ptr = cmdline;

    int val = atoi(ptr++);
    currentConfig = serialFindPortConfiguration(val);
    if (currentConfig) {
        portConfig.identifier = val;
        validArgumentCount++;
    }

    ptr = nextArg(ptr);
    if (ptr) {
        val = atoi(ptr);
        portConfig.functionMask = val & 0xFFFF;
        validArgumentCount++;
    }

    for (int i = 0; i < 4; i ++) {
        ptr = nextArg(ptr);
        if (!ptr) {
            break;
        }

        val = atoi(ptr);

        uint8_t baudRateIndex = lookupBaudRateIndex(val);
        if (baudRates[baudRateIndex] != (uint32_t) val) {
            break;
        }

        switch (i) {
        case 0:
            if (baudRateIndex < BAUD_9600 || baudRateIndex > BAUD_1000000) {
                continue;
            }
            portConfig.msp_baudrateIndex = baudRateIndex;
            break;
        case 1:
            if (baudRateIndex < BAUD_9600 || baudRateIndex > BAUD_115200) {
                continue;
            }
            portConfig.gps_baudrateIndex = baudRateIndex;
            break;
        case 2:
            if (baudRateIndex != BAUD_AUTO && baudRateIndex > BAUD_115200) {
                continue;
            }
            portConfig.telemetry_baudrateIndex = baudRateIndex;
            break;
        case 3:
            if (baudRateIndex < BAUD_19200 || baudRateIndex > BAUD_2470000) {
                continue;
            }
            portConfig.blackbox_baudrateIndex = baudRateIndex;
            break;
        }

        validArgumentCount++;
    }

    if (validArgumentCount < 6) {
        cliShowParseError();
        return;
    }

    memcpy(currentConfig, &portConfig, sizeof(portConfig));
}

#ifndef SKIP_SERIAL_PASSTHROUGH
static void cliSerialPassthrough(char *cmdline)
{
    if (isEmpty(cmdline)) {
        cliShowParseError();
        return;
    }

    int id = -1;
    uint32_t baud = 0;
    unsigned mode = 0;
    char *saveptr;
    char* tok = strtok_r(cmdline, " ", &saveptr);
    int index = 0;

    while (tok != NULL) {
        switch (index) {
            case 0:
                id = atoi(tok);
                break;
            case 1:
                baud = atoi(tok);
                break;
            case 2:
                if (strstr(tok, "rx") || strstr(tok, "RX"))
                    mode |= MODE_RX;
                if (strstr(tok, "tx") || strstr(tok, "TX"))
                    mode |= MODE_TX;
                break;
        }
        index++;
        tok = strtok_r(NULL, " ", &saveptr);
    }

    cliPrintf("Port %d ", id);
    serialPort_t *passThroughPort;
    serialPortUsage_t *passThroughPortUsage = findSerialPortUsageByIdentifier(id);
    if (!passThroughPortUsage || passThroughPortUsage->serialPort == NULL) {
        if (!baud) {
            cliPrintLine("closed, specify baud.");
            return;
        }
        if (!mode)
            mode = MODE_RXTX;

        passThroughPort = openSerialPort(id, FUNCTION_NONE, NULL,
                                         baud, mode,
                                         SERIAL_NOT_INVERTED);
        if (!passThroughPort) {
            cliPrintLine("could not be opened.");
            return;
        }
        cliPrintf("opened, baud = %d.\r\n", baud);
    } else {
        passThroughPort = passThroughPortUsage->serialPort;
        // If the user supplied a mode, override the port's mode, otherwise
        // leave the mode unchanged. serialPassthrough() handles one-way ports.
        cliPrintLine("already open.");
        if (mode && passThroughPort->mode != mode) {
            cliPrintf("mode changed from %d to %d.\r\n",
                   passThroughPort->mode, mode);
            serialSetMode(passThroughPort, mode);
        }
        // If this port has a rx callback associated we need to remove it now.
        // Otherwise no data will be pushed in the serial port buffer!
        if (passThroughPort->rxCallback) {
            passThroughPort->rxCallback = 0;
        }
    }

    cliPrintLine("Forwarding, power cycle to exit.");

    serialPassthrough(cliPort, passThroughPort, NULL, NULL);
}
#endif

static void printAdjustmentRange(uint8_t dumpMask, const adjustmentRange_t *adjustmentRanges, const adjustmentRange_t *defaultAdjustmentRanges)
{
    const char *format = "adjrange %u %u %u %u %u %u %u";
    // print out adjustment ranges channel settings
    for (uint32_t i = 0; i < MAX_ADJUSTMENT_RANGE_COUNT; i++) {
        const adjustmentRange_t *ar = &adjustmentRanges[i];
        bool equalsDefault = false;
        if (defaultAdjustmentRanges) {
            const adjustmentRange_t *arDefault = &defaultAdjustmentRanges[i];
            equalsDefault = ar->auxChannelIndex == arDefault->auxChannelIndex
                && ar->range.startStep == arDefault->range.startStep
                && ar->range.endStep == arDefault->range.endStep
                && ar->adjustmentFunction == arDefault->adjustmentFunction
                && ar->auxSwitchChannelIndex == arDefault->auxSwitchChannelIndex
                && ar->adjustmentIndex == arDefault->adjustmentIndex;
            cliDefaultPrintLinef(dumpMask, equalsDefault, format,
                i,
                arDefault->adjustmentIndex,
                arDefault->auxChannelIndex,
                MODE_STEP_TO_CHANNEL_VALUE(arDefault->range.startStep),
                MODE_STEP_TO_CHANNEL_VALUE(arDefault->range.endStep),
                arDefault->adjustmentFunction,
                arDefault->auxSwitchChannelIndex
            );
        }
        cliDumpPrintLinef(dumpMask, equalsDefault, format,
            i,
            ar->adjustmentIndex,
            ar->auxChannelIndex,
            MODE_STEP_TO_CHANNEL_VALUE(ar->range.startStep),
            MODE_STEP_TO_CHANNEL_VALUE(ar->range.endStep),
            ar->adjustmentFunction,
            ar->auxSwitchChannelIndex
        );
    }
}

static void cliAdjustmentRange(char *cmdline)
{
    int i, val = 0;
    const char *ptr;

    if (isEmpty(cmdline)) {
        printAdjustmentRange(DUMP_MASTER, adjustmentRanges(0), NULL);
    } else {
        ptr = cmdline;
        i = atoi(ptr++);
        if (i < MAX_ADJUSTMENT_RANGE_COUNT) {
            adjustmentRange_t *ar = adjustmentRangesMutable(i);
            uint8_t validArgumentCount = 0;

            ptr = nextArg(ptr);
            if (ptr) {
                val = atoi(ptr);
                if (val >= 0 && val < MAX_SIMULTANEOUS_ADJUSTMENT_COUNT) {
                    ar->adjustmentIndex = val;
                    validArgumentCount++;
                }
            }
            ptr = nextArg(ptr);
            if (ptr) {
                val = atoi(ptr);
                if (val >= 0 && val < MAX_AUX_CHANNEL_COUNT) {
                    ar->auxChannelIndex = val;
                    validArgumentCount++;
                }
            }

            ptr = processChannelRangeArgs(ptr, &ar->range, &validArgumentCount);

            ptr = nextArg(ptr);
            if (ptr) {
                val = atoi(ptr);
                if (val >= 0 && val < ADJUSTMENT_FUNCTION_COUNT) {
                    ar->adjustmentFunction = val;
                    validArgumentCount++;
                }
            }
            ptr = nextArg(ptr);
            if (ptr) {
                val = atoi(ptr);
                if (val >= 0 && val < MAX_AUX_CHANNEL_COUNT) {
                    ar->auxSwitchChannelIndex = val;
                    validArgumentCount++;
                }
            }

            if (validArgumentCount != 6) {
                memset(ar, 0, sizeof(adjustmentRange_t));
                cliShowParseError();
            }
        } else {
            cliShowArgumentRangeError("index", 0, MAX_ADJUSTMENT_RANGE_COUNT - 1);
        }
    }
}

#ifndef USE_QUAD_MIXER_ONLY
static void printMotorMix(uint8_t dumpMask, const motorMixer_t *customMotorMixer, const motorMixer_t *defaultCustomMotorMixer)
{
    const char *format = "mmix %d %s %s %s %s";
    char buf0[FTOA_BUFFER_LENGTH];
    char buf1[FTOA_BUFFER_LENGTH];
    char buf2[FTOA_BUFFER_LENGTH];
    char buf3[FTOA_BUFFER_LENGTH];
    for (uint32_t i = 0; i < MAX_SUPPORTED_MOTORS; i++) {
        if (customMotorMixer[i].throttle == 0.0f)
            break;
        const float thr = customMotorMixer[i].throttle;
        const float roll = customMotorMixer[i].roll;
        const float pitch = customMotorMixer[i].pitch;
        const float yaw = customMotorMixer[i].yaw;
        bool equalsDefault = false;
        if (defaultCustomMotorMixer) {
            const float thrDefault = defaultCustomMotorMixer[i].throttle;
            const float rollDefault = defaultCustomMotorMixer[i].roll;
            const float pitchDefault = defaultCustomMotorMixer[i].pitch;
            const float yawDefault = defaultCustomMotorMixer[i].yaw;
            const bool equalsDefault = thr == thrDefault && roll == rollDefault && pitch == pitchDefault && yaw == yawDefault;

            cliDefaultPrintLinef(dumpMask, equalsDefault, format,
                i,
                ftoa(thrDefault, buf0),
                ftoa(rollDefault, buf1),
                ftoa(pitchDefault, buf2),
                ftoa(yawDefault, buf3));
        }
        cliDumpPrintLinef(dumpMask, equalsDefault, format,
            i,
            ftoa(thr, buf0),
            ftoa(roll, buf1),
            ftoa(pitch, buf2),
            ftoa(yaw, buf3));
    }
}
#endif // USE_QUAD_MIXER_ONLY

static void cliMotorMix(char *cmdline)
{
#ifdef USE_QUAD_MIXER_ONLY
    UNUSED(cmdline);
#else
    int check = 0;
    uint8_t len;
    const char *ptr;

    if (isEmpty(cmdline)) {
        printMotorMix(DUMP_MASTER, customMotorMixer(0), NULL);
    } else if (strncasecmp(cmdline, "reset", 5) == 0) {
        // erase custom mixer
        for (uint32_t i = 0; i < MAX_SUPPORTED_MOTORS; i++) {
            customMotorMixerMutable(i)->throttle = 0.0f;
        }
    } else if (strncasecmp(cmdline, "load", 4) == 0) {
        ptr = nextArg(cmdline);
        if (ptr) {
            len = strlen(ptr);
            for (uint32_t i = 0; ; i++) {
                if (mixerNames[i] == NULL) {
                    cliPrintLine("Invalid name");
                    break;
                }
                if (strncasecmp(ptr, mixerNames[i], len) == 0) {
                    mixerLoadMix(i, customMotorMixerMutable(0));
                    cliPrintLinef("Loaded %s", mixerNames[i]);
                    cliMotorMix("");
                    break;
                }
            }
        }
    } else {
        ptr = cmdline;
        uint32_t i = atoi(ptr); // get motor number
        if (i < MAX_SUPPORTED_MOTORS) {
            ptr = nextArg(ptr);
            if (ptr) {
                customMotorMixerMutable(i)->throttle = fastA2F(ptr);
                check++;
            }
            ptr = nextArg(ptr);
            if (ptr) {
                customMotorMixerMutable(i)->roll = fastA2F(ptr);
                check++;
            }
            ptr = nextArg(ptr);
            if (ptr) {
                customMotorMixerMutable(i)->pitch = fastA2F(ptr);
                check++;
            }
            ptr = nextArg(ptr);
            if (ptr) {
                customMotorMixerMutable(i)->yaw = fastA2F(ptr);
                check++;
            }
            if (check != 4) {
                cliShowParseError();
            } else {
                printMotorMix(DUMP_MASTER, customMotorMixer(0), NULL);
            }
        } else {
            cliShowArgumentRangeError("index", 0, MAX_SUPPORTED_MOTORS - 1);
        }
    }
#endif
}

static void printRxRange(uint8_t dumpMask, const rxChannelRangeConfig_t *channelRangeConfigs, const rxChannelRangeConfig_t *defaultChannelRangeConfigs)
{
    const char *format = "rxrange %u %u %u";
    for (uint32_t i = 0; i < NON_AUX_CHANNEL_COUNT; i++) {
        bool equalsDefault = false;
        if (defaultChannelRangeConfigs) {
            equalsDefault = channelRangeConfigs[i].min == defaultChannelRangeConfigs[i].min
                && channelRangeConfigs[i].max == defaultChannelRangeConfigs[i].max;
            cliDefaultPrintLinef(dumpMask, equalsDefault, format,
                i,
                defaultChannelRangeConfigs[i].min,
                defaultChannelRangeConfigs[i].max
            );
        }
        cliDumpPrintLinef(dumpMask, equalsDefault, format,
            i,
            channelRangeConfigs[i].min,
            channelRangeConfigs[i].max
        );
    }
}

static void cliRxRange(char *cmdline)
{
    int i, validArgumentCount = 0;
    const char *ptr;

    if (isEmpty(cmdline)) {
        printRxRange(DUMP_MASTER, rxChannelRangeConfigs(0), NULL);
    } else if (strcasecmp(cmdline, "reset") == 0) {
        resetAllRxChannelRangeConfigurations(rxChannelRangeConfigsMutable(0));
    } else {
        ptr = cmdline;
        i = atoi(ptr);
        if (i >= 0 && i < NON_AUX_CHANNEL_COUNT) {
            int rangeMin = 0, rangeMax = 0;

            ptr = nextArg(ptr);
            if (ptr) {
                rangeMin = atoi(ptr);
                validArgumentCount++;
            }

            ptr = nextArg(ptr);
            if (ptr) {
                rangeMax = atoi(ptr);
                validArgumentCount++;
            }

            if (validArgumentCount != 2) {
                cliShowParseError();
            } else if (rangeMin < PWM_PULSE_MIN || rangeMin > PWM_PULSE_MAX || rangeMax < PWM_PULSE_MIN || rangeMax > PWM_PULSE_MAX) {
                cliShowParseError();
            } else {
                rxChannelRangeConfig_t *channelRangeConfig = rxChannelRangeConfigsMutable(i);
                channelRangeConfig->min = rangeMin;
                channelRangeConfig->max = rangeMax;
            }
        } else {
            cliShowArgumentRangeError("channel", 0, NON_AUX_CHANNEL_COUNT - 1);
        }
    }
}

#ifdef LED_STRIP
static void printLed(uint8_t dumpMask, const ledConfig_t *ledConfigs, const ledConfig_t *defaultLedConfigs)
{
    const char *format = "led %u %s";
    char ledConfigBuffer[20];
    char ledConfigDefaultBuffer[20];
    for (uint32_t i = 0; i < LED_MAX_STRIP_LENGTH; i++) {
        ledConfig_t ledConfig = ledConfigs[i];
        generateLedConfig(&ledConfig, ledConfigBuffer, sizeof(ledConfigBuffer));
        bool equalsDefault = false;
        if (defaultLedConfigs) {
            ledConfig_t ledConfigDefault = defaultLedConfigs[i];
            equalsDefault = ledConfig == ledConfigDefault;
            generateLedConfig(&ledConfigDefault, ledConfigDefaultBuffer, sizeof(ledConfigDefaultBuffer));
            cliDefaultPrintLinef(dumpMask, equalsDefault, format, i, ledConfigDefaultBuffer);
        }
        cliDumpPrintLinef(dumpMask, equalsDefault, format, i, ledConfigBuffer);
    }
}

static void cliLed(char *cmdline)
{
    int i;
    const char *ptr;

    if (isEmpty(cmdline)) {
        printLed(DUMP_MASTER, ledStripConfig()->ledConfigs, NULL);
    } else {
        ptr = cmdline;
        i = atoi(ptr);
        if (i < LED_MAX_STRIP_LENGTH) {
            ptr = nextArg(cmdline);
            if (!parseLedStripConfig(i, ptr)) {
                cliShowParseError();
            }
        } else {
            cliShowArgumentRangeError("index", 0, LED_MAX_STRIP_LENGTH - 1);
        }
    }
}

static void printColor(uint8_t dumpMask, const hsvColor_t *colors, const hsvColor_t *defaultColors)
{
    const char *format = "color %u %d,%u,%u";
    for (uint32_t i = 0; i < LED_CONFIGURABLE_COLOR_COUNT; i++) {
        const hsvColor_t *color = &colors[i];
        bool equalsDefault = false;
        if (defaultColors) {
            const hsvColor_t *colorDefault = &defaultColors[i];
            equalsDefault = color->h == colorDefault->h
                && color->s == colorDefault->s
                && color->v == colorDefault->v;
            cliDefaultPrintLinef(dumpMask, equalsDefault, format, i,colorDefault->h, colorDefault->s, colorDefault->v);
        }
        cliDumpPrintLinef(dumpMask, equalsDefault, format, i, color->h, color->s, color->v);
    }
}

static void cliColor(char *cmdline)
{
    if (isEmpty(cmdline)) {
        printColor(DUMP_MASTER, ledStripConfig()->colors, NULL);
    } else {
        const char *ptr = cmdline;
        const int i = atoi(ptr);
        if (i < LED_CONFIGURABLE_COLOR_COUNT) {
            ptr = nextArg(cmdline);
            if (!parseColor(i, ptr)) {
                cliShowParseError();
            }
        } else {
            cliShowArgumentRangeError("index", 0, LED_CONFIGURABLE_COLOR_COUNT - 1);
        }
    }
}

static void printModeColor(uint8_t dumpMask, const ledStripConfig_t *ledStripConfig, const ledStripConfig_t *defaultLedStripConfig)
{
    const char *format = "mode_color %u %u %u";
    for (uint32_t i = 0; i < LED_MODE_COUNT; i++) {
        for (uint32_t j = 0; j < LED_DIRECTION_COUNT; j++) {
            int colorIndex = ledStripConfig->modeColors[i].color[j];
            bool equalsDefault = false;
            if (defaultLedStripConfig) {
                int colorIndexDefault = defaultLedStripConfig->modeColors[i].color[j];
                equalsDefault = colorIndex == colorIndexDefault;
                cliDefaultPrintLinef(dumpMask, equalsDefault, format, i, j, colorIndexDefault);
            }
            cliDumpPrintLinef(dumpMask, equalsDefault, format, i, j, colorIndex);
        }
    }

    for (uint32_t j = 0; j < LED_SPECIAL_COLOR_COUNT; j++) {
        const int colorIndex = ledStripConfig->specialColors.color[j];
        bool equalsDefault = false;
        if (defaultLedStripConfig) {
            const int colorIndexDefault = defaultLedStripConfig->specialColors.color[j];
            equalsDefault = colorIndex == colorIndexDefault;
            cliDefaultPrintLinef(dumpMask, equalsDefault, format, LED_SPECIAL, j, colorIndexDefault);
        }
        cliDumpPrintLinef(dumpMask, equalsDefault, format, LED_SPECIAL, j, colorIndex);
    }

    const int ledStripAuxChannel = ledStripConfig->ledstrip_aux_channel;
    bool equalsDefault = false;
    if (defaultLedStripConfig) {
        const int ledStripAuxChannelDefault = defaultLedStripConfig->ledstrip_aux_channel;
        equalsDefault = ledStripAuxChannel == ledStripAuxChannelDefault;
        cliDefaultPrintLinef(dumpMask, equalsDefault, format, LED_AUX_CHANNEL, 0, ledStripAuxChannelDefault);
    }
    cliDumpPrintLinef(dumpMask, equalsDefault, format, LED_AUX_CHANNEL, 0, ledStripAuxChannel);
}

static void cliModeColor(char *cmdline)
{
    if (isEmpty(cmdline)) {
        printModeColor(DUMP_MASTER, ledStripConfig(), NULL);
    } else {
        enum {MODE = 0, FUNCTION, COLOR, ARGS_COUNT};
        int args[ARGS_COUNT];
        int argNo = 0;
        char *saveptr;
        const char* ptr = strtok_r(cmdline, " ", &saveptr);
        while (ptr && argNo < ARGS_COUNT) {
            args[argNo++] = atoi(ptr);
            ptr = strtok_r(NULL, " ", &saveptr);
        }

        if (ptr != NULL || argNo != ARGS_COUNT) {
            cliShowParseError();
            return;
        }

        int modeIdx  = args[MODE];
        int funIdx = args[FUNCTION];
        int color = args[COLOR];
        if (!setModeColor(modeIdx, funIdx, color)) {
            cliShowParseError();
            return;
        }
        // values are validated
        cliPrintLinef("mode_color %u %u %u", modeIdx, funIdx, color);
    }
}
#endif

#ifdef USE_SERVOS
static void printServo(uint8_t dumpMask, const servoParam_t *servoParams, const servoParam_t *defaultServoParams)
{
    // print out servo settings
    const char *format = "servo %u %d %d %d %d %d";
    for (uint32_t i = 0; i < MAX_SUPPORTED_SERVOS; i++) {
        const servoParam_t *servoConf = &servoParams[i];
        bool equalsDefault = false;
        if (defaultServoParams) {
            const servoParam_t *defaultServoConf = &defaultServoParams[i];
            equalsDefault = servoConf->min == defaultServoConf->min
                && servoConf->max == defaultServoConf->max
                && servoConf->middle == defaultServoConf->middle
                && servoConf->rate == defaultServoConf->rate
                && servoConf->forwardFromChannel == defaultServoConf->forwardFromChannel;
            cliDefaultPrintLinef(dumpMask, equalsDefault, format,
                i,
                defaultServoConf->min,
                defaultServoConf->max,
                defaultServoConf->middle,
                defaultServoConf->rate,
                defaultServoConf->forwardFromChannel
            );
        }
        cliDumpPrintLinef(dumpMask, equalsDefault, format,
            i,
            servoConf->min,
            servoConf->max,
            servoConf->middle,
            servoConf->rate,
            servoConf->forwardFromChannel
        );
    }
    // print servo directions
    for (uint32_t i = 0; i < MAX_SUPPORTED_SERVOS; i++) {
        const char *format = "smix reverse %d %d r";
        const servoParam_t *servoConf = &servoParams[i];
        const servoParam_t *servoConfDefault = &defaultServoParams[i];
        if (defaultServoParams) {
            bool equalsDefault = servoConf->reversedSources == servoConfDefault->reversedSources;
            for (uint32_t channel = 0; channel < INPUT_SOURCE_COUNT; channel++) {
                equalsDefault = ~(servoConf->reversedSources ^ servoConfDefault->reversedSources) & (1 << channel);
                if (servoConfDefault->reversedSources & (1 << channel)) {
                    cliDefaultPrintLinef(dumpMask, equalsDefault, format, i , channel);
                }
                if (servoConf->reversedSources & (1 << channel)) {
                    cliDumpPrintLinef(dumpMask, equalsDefault, format, i , channel);
                }
            }
        } else {
            for (uint32_t channel = 0; channel < INPUT_SOURCE_COUNT; channel++) {
                if (servoConf->reversedSources & (1 << channel)) {
                    cliDumpPrintLinef(dumpMask, true, format, i , channel);
                }
            }
        }
    }
}

static void cliServo(char *cmdline)
{
    enum { SERVO_ARGUMENT_COUNT = 6 };
    int16_t arguments[SERVO_ARGUMENT_COUNT];

    servoParam_t *servo;

    int i;
    char *ptr;

    if (isEmpty(cmdline)) {
        printServo(DUMP_MASTER, servoParams(0), NULL);
    } else {
        int validArgumentCount = 0;

        ptr = cmdline;

        // Command line is integers (possibly negative) separated by spaces, no other characters allowed.

        // If command line doesn't fit the format, don't modify the config
        while (*ptr) {
            if (*ptr == '-' || (*ptr >= '0' && *ptr <= '9')) {
                if (validArgumentCount >= SERVO_ARGUMENT_COUNT) {
                    cliShowParseError();
                    return;
                }

                arguments[validArgumentCount++] = atoi(ptr);

                do {
                    ptr++;
                } while (*ptr >= '0' && *ptr <= '9');
            } else if (*ptr == ' ') {
                ptr++;
            } else {
                cliShowParseError();
                return;
            }
        }

        enum {INDEX = 0, MIN, MAX, MIDDLE, RATE, FORWARD};

        i = arguments[INDEX];

        // Check we got the right number of args and the servo index is correct (don't validate the other values)
        if (validArgumentCount != SERVO_ARGUMENT_COUNT || i < 0 || i >= MAX_SUPPORTED_SERVOS) {
            cliShowParseError();
            return;
        }

        servo = servoParamsMutable(i);

        if (
            arguments[MIN] < PWM_PULSE_MIN || arguments[MIN] > PWM_PULSE_MAX ||
            arguments[MAX] < PWM_PULSE_MIN || arguments[MAX] > PWM_PULSE_MAX ||
            arguments[MIDDLE] < arguments[MIN] || arguments[MIDDLE] > arguments[MAX] ||
            arguments[MIN] > arguments[MAX] || arguments[MAX] < arguments[MIN] ||
            arguments[RATE] < -100 || arguments[RATE] > 100 ||
            arguments[FORWARD] >= MAX_SUPPORTED_RC_CHANNEL_COUNT
        ) {
            cliShowParseError();
            return;
        }

        servo->min = arguments[MIN];
        servo->max = arguments[MAX];
        servo->middle = arguments[MIDDLE];
        servo->rate = arguments[RATE];
        servo->forwardFromChannel = arguments[FORWARD];
    }
}
#endif

#ifdef USE_SERVOS
static void printServoMix(uint8_t dumpMask, const servoMixer_t *customServoMixers, const servoMixer_t *defaultCustomServoMixers)
{
    const char *format = "smix %d %d %d %d %d %d %d %d";
    for (uint32_t i = 0; i < MAX_SERVO_RULES; i++) {
        const servoMixer_t customServoMixer = customServoMixers[i];
        if (customServoMixer.rate == 0) {
            break;
        }

        bool equalsDefault = false;
        if (defaultCustomServoMixers) {
            servoMixer_t customServoMixerDefault = defaultCustomServoMixers[i];
            equalsDefault = customServoMixer.targetChannel == customServoMixerDefault.targetChannel
                && customServoMixer.inputSource == customServoMixerDefault.inputSource
                && customServoMixer.rate == customServoMixerDefault.rate
                && customServoMixer.speed == customServoMixerDefault.speed
                && customServoMixer.min == customServoMixerDefault.min
                && customServoMixer.max == customServoMixerDefault.max
                && customServoMixer.box == customServoMixerDefault.box;

            cliDefaultPrintLinef(dumpMask, equalsDefault, format,
                i,
                customServoMixerDefault.targetChannel,
                customServoMixerDefault.inputSource,
                customServoMixerDefault.rate,
                customServoMixerDefault.speed,
                customServoMixerDefault.min,
                customServoMixerDefault.max,
                customServoMixerDefault.box
            );
        }
        cliDumpPrintLinef(dumpMask, equalsDefault, format,
            i,
            customServoMixer.targetChannel,
            customServoMixer.inputSource,
            customServoMixer.rate,
            customServoMixer.speed,
            customServoMixer.min,
            customServoMixer.max,
            customServoMixer.box
        );
    }

    cliPrintLinefeed();
}

static void cliServoMix(char *cmdline)
{
    int args[8], check = 0;
    int len = strlen(cmdline);

    if (len == 0) {
        printServoMix(DUMP_MASTER, customServoMixers(0), NULL);
    } else if (strncasecmp(cmdline, "reset", 5) == 0) {
        // erase custom mixer
        memset(customServoMixers_array(), 0, sizeof(*customServoMixers_array()));
        for (uint32_t i = 0; i < MAX_SUPPORTED_SERVOS; i++) {
            servoParamsMutable(i)->reversedSources = 0;
        }
    } else if (strncasecmp(cmdline, "load", 4) == 0) {
        const char *ptr = nextArg(cmdline);
        if (ptr) {
            len = strlen(ptr);
            for (uint32_t i = 0; ; i++) {
                if (mixerNames[i] == NULL) {
                    cliPrintLine("Invalid name");
                    break;
                }
                if (strncasecmp(ptr, mixerNames[i], len) == 0) {
                    servoMixerLoadMix(i);
                    cliPrintLinef("Loaded %s", mixerNames[i]);
                    cliServoMix("");
                    break;
                }
            }
        }
    } else if (strncasecmp(cmdline, "reverse", 7) == 0) {
        enum {SERVO = 0, INPUT, REVERSE, ARGS_COUNT};
        char *ptr = strchr(cmdline, ' ');

        len = strlen(ptr);
        if (len == 0) {
            cliPrintf("s");
            for (uint32_t inputSource = 0; inputSource < INPUT_SOURCE_COUNT; inputSource++)
                cliPrintf("\ti%d", inputSource);
            cliPrintLinefeed();

            for (uint32_t servoIndex = 0; servoIndex < MAX_SUPPORTED_SERVOS; servoIndex++) {
                cliPrintf("%d", servoIndex);
                for (uint32_t inputSource = 0; inputSource < INPUT_SOURCE_COUNT; inputSource++)
                    cliPrintf("\t%s  ", (servoParams(servoIndex)->reversedSources & (1 << inputSource)) ? "r" : "n");
                cliPrintLinefeed();
            }
            return;
        }

        char *saveptr;
        ptr = strtok_r(ptr, " ", &saveptr);
        while (ptr != NULL && check < ARGS_COUNT - 1) {
            args[check++] = atoi(ptr);
            ptr = strtok_r(NULL, " ", &saveptr);
        }

        if (ptr == NULL || check != ARGS_COUNT - 1) {
            cliShowParseError();
            return;
        }

        if (args[SERVO] >= 0 && args[SERVO] < MAX_SUPPORTED_SERVOS
                && args[INPUT] >= 0 && args[INPUT] < INPUT_SOURCE_COUNT
                && (*ptr == 'r' || *ptr == 'n')) {
            if (*ptr == 'r')
                servoParamsMutable(args[SERVO])->reversedSources |= 1 << args[INPUT];
            else
                servoParamsMutable(args[SERVO])->reversedSources &= ~(1 << args[INPUT]);
        } else
            cliShowParseError();

        cliServoMix("reverse");
    } else {
        enum {RULE = 0, TARGET, INPUT, RATE, SPEED, MIN, MAX, BOX, ARGS_COUNT};
        char *saveptr;
        char *ptr = strtok_r(cmdline, " ", &saveptr);
        while (ptr != NULL && check < ARGS_COUNT) {
            args[check++] = atoi(ptr);
            ptr = strtok_r(NULL, " ", &saveptr);
        }

        if (ptr != NULL || check != ARGS_COUNT) {
            cliShowParseError();
            return;
        }

        int32_t i = args[RULE];
        if (i >= 0 && i < MAX_SERVO_RULES &&
            args[TARGET] >= 0 && args[TARGET] < MAX_SUPPORTED_SERVOS &&
            args[INPUT] >= 0 && args[INPUT] < INPUT_SOURCE_COUNT &&
            args[RATE] >= -100 && args[RATE] <= 100 &&
            args[SPEED] >= 0 && args[SPEED] <= MAX_SERVO_SPEED &&
            args[MIN] >= 0 && args[MIN] <= 100 &&
            args[MAX] >= 0 && args[MAX] <= 100 && args[MIN] < args[MAX] &&
            args[BOX] >= 0 && args[BOX] <= MAX_SERVO_BOXES) {
            customServoMixersMutable(i)->targetChannel = args[TARGET];
            customServoMixersMutable(i)->inputSource = args[INPUT];
            customServoMixersMutable(i)->rate = args[RATE];
            customServoMixersMutable(i)->speed = args[SPEED];
            customServoMixersMutable(i)->min = args[MIN];
            customServoMixersMutable(i)->max = args[MAX];
            customServoMixersMutable(i)->box = args[BOX];
            cliServoMix("");
        } else {
            cliShowParseError();
        }
    }
}
#endif

#ifdef USE_SDCARD

static void cliWriteBytes(const uint8_t *buffer, int count)
{
    while (count > 0) {
        cliWrite(*buffer);
        buffer++;
        count--;
    }
}

static void cliSdInfo(char *cmdline)
{
    UNUSED(cmdline);

    cliPrint("SD card: ");

    if (!sdcard_isInserted()) {
        cliPrintLine("None inserted");
        return;
    }

    if (!sdcard_isInitialized()) {
        cliPrintLine("Startup failed");
        return;
    }

    const sdcardMetadata_t *metadata = sdcard_getMetadata();

    cliPrintf("Manufacturer 0x%x, %ukB, %02d/%04d, v%d.%d, '",
        metadata->manufacturerID,
        metadata->numBlocks / 2, /* One block is half a kB */
        metadata->productionMonth,
        metadata->productionYear,
        metadata->productRevisionMajor,
        metadata->productRevisionMinor
    );

    cliWriteBytes((uint8_t*)metadata->productName, sizeof(metadata->productName));

    cliPrint("'\r\n" "Filesystem: ");

    switch (afatfs_getFilesystemState()) {
        case AFATFS_FILESYSTEM_STATE_READY:
            cliPrint("Ready");
        break;
        case AFATFS_FILESYSTEM_STATE_INITIALIZATION:
            cliPrint("Initializing");
        break;
        case AFATFS_FILESYSTEM_STATE_UNKNOWN:
        case AFATFS_FILESYSTEM_STATE_FATAL:
            cliPrint("Fatal");

            switch (afatfs_getLastError()) {
                case AFATFS_ERROR_BAD_MBR:
                    cliPrint(" - no FAT MBR partitions");
                break;
                case AFATFS_ERROR_BAD_FILESYSTEM_HEADER:
                    cliPrint(" - bad FAT header");
                break;
                case AFATFS_ERROR_GENERIC:
                case AFATFS_ERROR_NONE:
                    ; // Nothing more detailed to print
                break;
            }
        break;
    }
    cliPrintLinefeed();
}

#endif

#ifdef USE_FLASHFS

static void cliFlashInfo(char *cmdline)
{
    const flashGeometry_t *layout = flashfsGetGeometry();

    UNUSED(cmdline);

    cliPrintLinef("Flash sectors=%u, sectorSize=%u, pagesPerSector=%u, pageSize=%u, totalSize=%u, usedSize=%u",
            layout->sectors, layout->sectorSize, layout->pagesPerSector, layout->pageSize, layout->totalSize, flashfsGetOffset());
}


static void cliFlashErase(char *cmdline)
{
    UNUSED(cmdline);

#ifndef MINIMAL_CLI
    uint32_t i = 0;
    cliPrintLine("Erasing, please wait ... ");
#else
    cliPrintLine("Erasing,");
#endif

    bufWriterFlush(cliWriter);
    flashfsEraseCompletely();

    while (!flashfsIsReady()) {
#ifndef MINIMAL_CLI
        cliPrintf(".");
        if (i++ > 120) {
            i=0;
            cliPrintLinefeed();
        }

        bufWriterFlush(cliWriter);
#endif
        delay(100);
    }
    beeper(BEEPER_BLACKBOX_ERASE);
    cliPrintLinefeed();
    cliPrintLine("Done.");
}

#ifdef USE_FLASH_TOOLS

static void cliFlashWrite(char *cmdline)
{
    const uint32_t address = atoi(cmdline);
    const char *text = strchr(cmdline, ' ');

    if (!text) {
        cliShowParseError();
    } else {
        flashfsSeekAbs(address);
        flashfsWrite((uint8_t*)text, strlen(text), true);
        flashfsFlushSync();

        cliPrintLinef("Wrote %u bytes at %u.", strlen(text), address);
    }
}

static void cliFlashRead(char *cmdline)
{
    uint32_t address = atoi(cmdline);

    const char *nextArg = strchr(cmdline, ' ');

    if (!nextArg) {
        cliShowParseError();
    } else {
        uint32_t length = atoi(nextArg);

        cliPrintLinef("Reading %u bytes at %u:", length, address);

        uint8_t buffer[32];
        while (length > 0) {
            int bytesRead = flashfsReadAbs(address, buffer, length < sizeof(buffer) ? length : sizeof(buffer));

            for (int i = 0; i < bytesRead; i++) {
                cliWrite(buffer[i]);
            }

            length -= bytesRead;
            address += bytesRead;

            if (bytesRead == 0) {
                //Assume we reached the end of the volume or something fatal happened
                break;
            }
        }
        cliPrintLinefeed();
    }
}

#endif
#endif

#ifdef VTX_CONTROL
static void printVtx(uint8_t dumpMask, const vtxConfig_t *vtxConfig, const vtxConfig_t *vtxConfigDefault)
{
    // print out vtx channel settings
    const char *format = "vtx %u %u %u %u %u %u";
    bool equalsDefault = false;
    for (uint32_t i = 0; i < MAX_CHANNEL_ACTIVATION_CONDITION_COUNT; i++) {
        const vtxChannelActivationCondition_t *cac = &vtxConfig->vtxChannelActivationConditions[i];
        if (vtxConfigDefault) {
            const vtxChannelActivationCondition_t *cacDefault = &vtxConfigDefault->vtxChannelActivationConditions[i];
            equalsDefault = cac->auxChannelIndex == cacDefault->auxChannelIndex
                && cac->band == cacDefault->band
                && cac->channel == cacDefault->channel
                && cac->range.startStep == cacDefault->range.startStep
                && cac->range.endStep == cacDefault->range.endStep;
            cliDefaultPrintLinef(dumpMask, equalsDefault, format,
                i,
                cacDefault->auxChannelIndex,
                cacDefault->band,
                cacDefault->channel,
                MODE_STEP_TO_CHANNEL_VALUE(cacDefault->range.startStep),
                MODE_STEP_TO_CHANNEL_VALUE(cacDefault->range.endStep)
            );
        }
        cliDumpPrintLinef(dumpMask, equalsDefault, format,
            i,
            cac->auxChannelIndex,
            cac->band,
            cac->channel,
            MODE_STEP_TO_CHANNEL_VALUE(cac->range.startStep),
            MODE_STEP_TO_CHANNEL_VALUE(cac->range.endStep)
        );
    }
}

// FIXME remove these and use the VTX API
#define VTX_BAND_MIN                            1
#define VTX_BAND_MAX                            5
#define VTX_CHANNEL_MIN                         1
#define VTX_CHANNEL_MAX                         8

static void cliVtx(char *cmdline)
{
    int i, val = 0;
    const char *ptr;

    if (isEmpty(cmdline)) {
        printVtx(DUMP_MASTER, vtxConfig(), NULL);
    } else {
        ptr = cmdline;
        i = atoi(ptr++);
        if (i < MAX_CHANNEL_ACTIVATION_CONDITION_COUNT) {
            vtxChannelActivationCondition_t *cac = &vtxConfigMutable()->vtxChannelActivationConditions[i];
            uint8_t validArgumentCount = 0;
            ptr = nextArg(ptr);
            if (ptr) {
                val = atoi(ptr);
                if (val >= 0 && val < MAX_AUX_CHANNEL_COUNT) {
                    cac->auxChannelIndex = val;
                    validArgumentCount++;
                }
            }
            ptr = nextArg(ptr);
            if (ptr) {
                val = atoi(ptr);
                // FIXME Use VTX API to get min/max
                if (val >= VTX_BAND_MIN && val <= VTX_BAND_MAX) {
                    cac->band = val;
                    validArgumentCount++;
                }
            }
            ptr = nextArg(ptr);
            if (ptr) {
                val = atoi(ptr);
                // FIXME Use VTX API to get min/max
                if (val >= VTX_CHANNEL_MIN && val <= VTX_CHANNEL_MAX) {
                    cac->channel = val;
                    validArgumentCount++;
                }
            }
            ptr = processChannelRangeArgs(ptr, &cac->range, &validArgumentCount);

            if (validArgumentCount != 5) {
                memset(cac, 0, sizeof(vtxChannelActivationCondition_t));
            }
        } else {
            cliShowArgumentRangeError("index", 0, MAX_CHANNEL_ACTIVATION_CONDITION_COUNT - 1);
        }
    }
}

#endif // VTX_CONTROL

static void printName(uint8_t dumpMask, const pilotConfig_t *pilotConfig)
{
    const bool equalsDefault = strlen(pilotConfig->name) == 0;
    cliDumpPrintLinef(dumpMask, equalsDefault, "name %s", equalsDefault ? emptyName : pilotConfig->name);
}

static void cliName(char *cmdline)
{
    const uint32_t len = strlen(cmdline);
    if (len > 0) {
        memset(pilotConfigMutable()->name, 0, ARRAYLEN(pilotConfig()->name));
        if (strncmp(cmdline, emptyName, len)) {
            strncpy(pilotConfigMutable()->name, cmdline, MIN(len, MAX_NAME_LENGTH));
        }
    }
    printName(DUMP_MASTER, pilotConfig());
}

static void printFeature(uint8_t dumpMask, const featureConfig_t *featureConfig, const featureConfig_t *featureConfigDefault)
{
    const uint32_t mask = featureConfig->enabledFeatures;
    const uint32_t defaultMask = featureConfigDefault->enabledFeatures;
    for (uint32_t i = 0; featureNames[i]; i++) { // disabled features first
        if (strcmp(featureNames[i], emptryString) != 0) { //Skip unused
            const char *format = "feature -%s";
            cliDefaultPrintLinef(dumpMask, (defaultMask | ~mask) & (1 << i), format, featureNames[i]);
            cliDumpPrintLinef(dumpMask, (~defaultMask | mask) & (1 << i), format, featureNames[i]);
        }
    }
    for (uint32_t i = 0; featureNames[i]; i++) {  // enabled features
        if (strcmp(featureNames[i], emptryString) != 0) { //Skip unused
            const char *format = "feature %s";
            if (defaultMask & (1 << i)) {
                cliDefaultPrintLinef(dumpMask, (~defaultMask | mask) & (1 << i), format, featureNames[i]);
            }
            if (mask & (1 << i)) {
                cliDumpPrintLinef(dumpMask, (defaultMask | ~mask) & (1 << i), format, featureNames[i]);
            }
        }
    }
}

static void cliFeature(char *cmdline)
{
    uint32_t len = strlen(cmdline);
    uint32_t mask = featureMask();

    if (len == 0) {
        cliPrint("Enabled: ");
        for (uint32_t i = 0; ; i++) {
            if (featureNames[i] == NULL)
                break;
            if (mask & (1 << i))
                cliPrintf("%s ", featureNames[i]);
        }
        cliPrintLinefeed();
    } else if (strncasecmp(cmdline, "list", len) == 0) {
        cliPrint("Available:");
        for (uint32_t i = 0; ; i++) {
            if (featureNames[i] == NULL)
                break;
            if (strcmp(featureNames[i], emptryString) != 0) //Skip unused
                cliPrintf(" %s", featureNames[i]);
        }
        cliPrintLinefeed();
        return;
    } else {
        bool remove = false;
        if (cmdline[0] == '-') {
            // remove feature
            remove = true;
            cmdline++; // skip over -
            len--;
        }

        for (uint32_t i = 0; ; i++) {
            if (featureNames[i] == NULL) {
                cliPrintLine("Invalid name");
                break;
            }

            if (strncasecmp(cmdline, featureNames[i], len) == 0) {

                mask = 1 << i;
#ifndef GPS
                if (mask & FEATURE_GPS) {
                    cliPrintLine("unavailable");
                    break;
                }
#endif
#ifndef SONAR
                if (mask & FEATURE_SONAR) {
                    cliPrintLine("unavailable");
                    break;
                }
#endif
                if (remove) {
                    featureClear(mask);
                    cliPrint("Disabled");
                } else {
                    featureSet(mask);
                    cliPrint("Enabled");
                }
                cliPrintLinef(" %s", featureNames[i]);
                break;
            }
        }
    }
}

#ifdef BEEPER
static void printBeeper(uint8_t dumpMask, const beeperConfig_t *beeperConfig, const beeperConfig_t *beeperConfigDefault)
{
    const uint8_t beeperCount = beeperTableEntryCount();
    const uint32_t mask = beeperConfig->beeper_off_flags;
    const uint32_t defaultMask = beeperConfigDefault->beeper_off_flags;
    for (int32_t i = 0; i < beeperCount - 2; i++) {
        const char *formatOff = "beeper -%s";
        const char *formatOn = "beeper %s";
        cliDefaultPrintLinef(dumpMask, ~(mask ^ defaultMask) & (1 << i), mask & (1 << i) ? formatOn : formatOff, beeperNameForTableIndex(i));
        cliDumpPrintLinef(dumpMask, ~(mask ^ defaultMask) & (1 << i), mask & (1 << i) ? formatOff : formatOn, beeperNameForTableIndex(i));
    }
}

static void cliBeeper(char *cmdline)
{
    uint32_t len = strlen(cmdline);
    uint8_t beeperCount = beeperTableEntryCount();
    uint32_t mask = getBeeperOffMask();

    if (len == 0) {
        cliPrintf("Disabled:");
        for (int32_t i = 0; ; i++) {
            if (i == beeperCount - 2) {
                if (mask == 0)
                    cliPrint("  none");
                break;
            }
            if (mask & (1 << i))
                cliPrintf("  %s", beeperNameForTableIndex(i));
        }
        cliPrintLinefeed();
    } else if (strncasecmp(cmdline, "list", len) == 0) {
        cliPrint("Available:");
        for (uint32_t i = 0; i < beeperCount; i++)
            cliPrintf(" %s", beeperNameForTableIndex(i));
        cliPrintLinefeed();
        return;
    } else {
        bool remove = false;
        if (cmdline[0] == '-') {
            remove = true;     // this is for beeper OFF condition
            cmdline++;
            len--;
        }

        for (uint32_t i = 0; ; i++) {
            if (i == beeperCount) {
                cliPrintLine("Invalid name");
                break;
            }
            if (strncasecmp(cmdline, beeperNameForTableIndex(i), len) == 0) {
                if (remove) { // beeper off
                    if (i == BEEPER_ALL-1)
                        beeperOffSetAll(beeperCount-2);
                    else
                        if (i == BEEPER_PREFERENCE-1)
                            setBeeperOffMask(getPreferredBeeperOffMask());
                        else {
                            mask = 1 << i;
                            beeperOffSet(mask);
                        }
                    cliPrint("Disabled");
                }
                else { // beeper on
                    if (i == BEEPER_ALL-1)
                        beeperOffClearAll();
                    else
                        if (i == BEEPER_PREFERENCE-1)
                            setPreferredBeeperOffMask(getBeeperOffMask());
                        else {
                            mask = 1 << i;
                            beeperOffClear(mask);
                        }
                    cliPrint("Enabled");
                }
            cliPrintLinef(" %s", beeperNameForTableIndex(i));
            break;
            }
        }
    }
}
#endif

static void printMap(uint8_t dumpMask, const rxConfig_t *rxConfig, const rxConfig_t *defaultRxConfig)
{
    bool equalsDefault = true;
    char buf[RX_MAPPABLE_CHANNEL_COUNT + 1];
    char bufDefault[RX_MAPPABLE_CHANNEL_COUNT + 1];
    uint32_t i;
    for (i = 0; i < RX_MAPPABLE_CHANNEL_COUNT; i++) {
        buf[rxConfig->rcmap[i]] = rcChannelLetters[i];
        if (defaultRxConfig) {
            bufDefault[defaultRxConfig->rcmap[i]] = rcChannelLetters[i];
            equalsDefault = equalsDefault && (rxConfig->rcmap[i] == defaultRxConfig->rcmap[i]);
        }
    }
    buf[i] = '\0';

    const char *formatMap = "map %s";
    cliDefaultPrintLinef(dumpMask, equalsDefault, formatMap, bufDefault);
    cliDumpPrintLinef(dumpMask, equalsDefault, formatMap, buf);
}


static void cliMap(char *cmdline)
{
    uint32_t i;
    char buf[RX_MAPPABLE_CHANNEL_COUNT + 1];

    uint32_t len = strlen(cmdline);
    if (len == RX_MAPPABLE_CHANNEL_COUNT) {

        for (i = 0; i < RX_MAPPABLE_CHANNEL_COUNT; i++) {
            buf[i] = toupper((unsigned char)cmdline[i]);
        }
        buf[i] = '\0';

        for (i = 0; i < RX_MAPPABLE_CHANNEL_COUNT; i++) {
            buf[i] = toupper((unsigned char)cmdline[i]);

            if (strchr(rcChannelLetters, buf[i]) && !strchr(buf + i + 1, buf[i]))
                continue;

            cliShowParseError();
            return;
        }
        parseRcChannels(buf, rxConfigMutable());
    } else if (len > 0) {
        cliShowParseError();
        return;
    }

    for (i = 0; i < RX_MAPPABLE_CHANNEL_COUNT; i++) {
        buf[rxConfig()->rcmap[i]] = rcChannelLetters[i];
    }

    buf[i] = '\0';
    cliPrintLinef("map %s", buf);
}

static char *checkCommand(char *cmdLine, const char *command)
{
    if (!strncasecmp(cmdLine, command, strlen(command))   // command names match
        && (isspace((unsigned)cmdLine[strlen(command)]) || cmdLine[strlen(command)] == 0)) {
        return cmdLine + strlen(command) + 1;
    } else {
        return 0;
    }
}

static void cliRebootEx(bool bootLoader)
{
    cliPrint("\r\nRebooting");
    bufWriterFlush(cliWriter);
    waitForSerialPortToFinishTransmitting(cliPort);
    stopPwmAllMotors();
    if (bootLoader) {
        systemResetToBootloader();
        return;
    }
    systemReset();
}

static void cliReboot(void)
{
    cliRebootEx(false);
}

static void cliBootloader(char *cmdLine)
{
    UNUSED(cmdLine);

    cliPrintHashLine("restarting in bootloader mode");
    cliRebootEx(true);
}

static void cliExit(char *cmdline)
{
    UNUSED(cmdline);

    cliPrintHashLine("leaving CLI mode, unsaved changes lost");
    bufWriterFlush(cliWriter);

    *cliBuffer = '\0';
    bufferIndex = 0;
    cliMode = 0;
    // incase a motor was left running during motortest, clear it here
    mixerResetDisarmedMotors();
    cliReboot();

    cliWriter = NULL;
}

#ifdef GPS
static void cliGpsPassthrough(char *cmdline)
{
    UNUSED(cmdline);

    gpsEnablePassthrough(cliPort);
}
#endif

static int parseOutputIndex(char *pch, bool allowAllEscs) {
    int outputIndex = atoi(pch);
    if ((outputIndex >= 0) && (outputIndex < getMotorCount())) {
        tfp_printf("Using output %d.\r\n", outputIndex);
    } else if (allowAllEscs && outputIndex == ALL_MOTORS) {
        tfp_printf("Using all outputs.\r\n");
    } else {
        tfp_printf("Invalid output number, range: 0 to %d.\r\n", getMotorCount() - 1);

        return -1;
    }

    return outputIndex;
}

#ifdef USE_DSHOT

#define ESC_INFO_V1_EXPECTED_FRAME_SIZE 15
#define ESC_INFO_V2_EXPECTED_FRAME_SIZE 21

#define ESC_INFO_VERSION_POSITION 12

void printEscInfo(const uint8_t *escInfoBytes, uint8_t bytesRead)
{
    bool escInfoReceived = false;
    if (bytesRead > ESC_INFO_VERSION_POSITION) {
        uint8_t escInfoVersion = 0;
        uint8_t frameLength = 0;
        if (escInfoBytes[ESC_INFO_VERSION_POSITION] == 255) {
            escInfoVersion = 2;
            frameLength = ESC_INFO_V2_EXPECTED_FRAME_SIZE;
        } else {
            escInfoVersion = 1;
            frameLength = ESC_INFO_V1_EXPECTED_FRAME_SIZE;
        }

        if (((escInfoVersion == 1) && (bytesRead == ESC_INFO_V1_EXPECTED_FRAME_SIZE))
            || ((escInfoVersion == 2) && (bytesRead == ESC_INFO_V2_EXPECTED_FRAME_SIZE))) {
            escInfoReceived = true;

            if (calculateCrc8(escInfoBytes, frameLength - 1) == escInfoBytes[frameLength - 1]) {
                uint8_t firmwareVersion = 0;
                char firmwareSubVersion = 0;
                uint8_t escType = 0;
                switch (escInfoVersion) {
                case 1:
                    firmwareVersion = escInfoBytes[12];
                    firmwareSubVersion = (char)((escInfoBytes[13] & 0x1f) + 97);
                    escType = (escInfoBytes[13] & 0xe0) >> 5;

                    break;
                case 2:
                    firmwareVersion = escInfoBytes[13];
                    firmwareSubVersion = (char)escInfoBytes[14];
                    escType = escInfoBytes[15];

                    break;
                }

                cliPrint("ESC: ");
                switch (escType) {
                case 1:
                    cliPrintLine("KISS8A");
                    break;
                case 2:
                    cliPrintLine("KISS16A");
                    break;
                case 3:
                    cliPrintLine("KISS24A");
                    break;
                case 5:
                    cliPrintLine("KISS Ultralite");
                    break;
                default:
                    cliPrintLine("unknown");
                    break;
                }

                cliPrint("MCU: 0x");
                for (int i = 0; i < 12; i++) {
                    if (i && (i % 3 == 0)) {
                        cliPrint("-");
                    }
                    cliPrintf("%02x", escInfoBytes[i]);
                }
                cliPrintLinefeed();

                cliPrintLinef("Firmware: %d.%02d%c", firmwareVersion / 100, firmwareVersion % 100, firmwareSubVersion);
                if (escInfoVersion == 2) {
                    cliPrintLinef("Rotation: %s", escInfoBytes[16] ? "reversed" : "normal");
                    cliPrintLinef("3D: %s", escInfoBytes[17] ? "on" : "off");
                }
            } else {
                cliPrintLine("Checksum error.");
            }
        }
    }

    if (!escInfoReceived) {
        cliPrintLine("No info.");
    }
}

static void writeDshotCommand(uint8_t escIndex, uint8_t command)
{
    uint8_t escInfoBuffer[ESC_INFO_V2_EXPECTED_FRAME_SIZE];
    if (command == DSHOT_CMD_ESC_INFO) {
        cliPrintLinef("Info for ESC %d:", escIndex);

        delay(10); // Wait for potential ESC telemetry transmission to finish

        startEscDataRead(escInfoBuffer, ESC_INFO_V2_EXPECTED_FRAME_SIZE);
    }

    pwmWriteDshotCommand(escIndex, command);

    if (command == DSHOT_CMD_ESC_INFO) {
        delay(10);

        printEscInfo(escInfoBuffer, getNumberEscBytesRead());
    }
}

static void cliDshotProg(char *cmdline)
{
    if (isEmpty(cmdline) || motorConfig()->dev.motorPwmProtocol < PWM_TYPE_DSHOT150) {
        cliShowParseError();

        return;
    }

    char *saveptr;
    char *pch = strtok_r(cmdline, " ", &saveptr);
    int pos = 0;
    int escIndex = 0;
    while (pch != NULL) {
        switch (pos) {
            case 0:
                escIndex = parseOutputIndex(pch, true);
                if (escIndex == -1) {
                    return;
                }

                break;
            default:
                pwmDisableMotors();

                int command = atoi(pch);
                if (command >= 0 && command < DSHOT_MIN_THROTTLE) {
                    if (escIndex == ALL_MOTORS) {
                        for (unsigned i = 0; i < getMotorCount(); i++) {
                            writeDshotCommand(i, command);
                        }
                    } else {
                        writeDshotCommand(escIndex, command);
		    }

                    cliPrintLinef("Command %d written.", command);

                    if (command <= 5) {
                        delay(10); // wait for sound output to finish
                    }
                } else {
                    cliPrintLinef("Invalid command, range 1 to %d.", DSHOT_MIN_THROTTLE - 1);
                }

                break;
        }

        pos++;
        pch = strtok_r(NULL, " ", &saveptr);
    }

    pwmEnableMotors();
}
#endif

#ifdef USE_ESCSERIAL
static void cliEscPassthrough(char *cmdline)
{
    if (isEmpty(cmdline)) {
        cliShowParseError();

        return;
    }

    char *saveptr;
    char *pch = strtok_r(cmdline, " ", &saveptr);
    int pos = 0;
    uint8_t mode = 0;
    int escIndex = 0;
    while (pch != NULL) {
        switch (pos) {
            case 0:
                if (strncasecmp(pch, "sk", strlen(pch)) == 0) {
                    mode = PROTOCOL_SIMONK;
                } else if (strncasecmp(pch, "bl", strlen(pch)) == 0) {
                    mode = PROTOCOL_BLHELI;
                } else if (strncasecmp(pch, "ki", strlen(pch)) == 0) {
                    mode = PROTOCOL_KISS;
                } else if (strncasecmp(pch, "cc", strlen(pch)) == 0) {
                    mode = PROTOCOL_KISSALL;
                } else {
                    cliShowParseError();

                    return;
                }
                break;
            case 1:
                escIndex = parseOutputIndex(pch, mode == PROTOCOL_KISS);
                if (escIndex == -1) {
                    return;
                }

                break;
            default:
                cliShowParseError();

                return;

                break;

        }
        pos++;
        pch = strtok_r(NULL, " ", &saveptr);
    }

    escEnablePassthrough(cliPort, escIndex, mode);
}
#endif

#ifndef USE_QUAD_MIXER_ONLY
static void cliMixer(char *cmdline)
{
    int len;

    len = strlen(cmdline);

    if (len == 0) {
        cliPrintLinef("Mixer: %s", mixerNames[mixerConfig()->mixerMode - 1]);
        return;
    } else if (strncasecmp(cmdline, "list", len) == 0) {
        cliPrint("Available:");
        for (uint32_t i = 0; ; i++) {
            if (mixerNames[i] == NULL)
                break;
            cliPrintf(" %s", mixerNames[i]);
        }
        cliPrintLinefeed();
        return;
    }

    for (uint32_t i = 0; ; i++) {
        if (mixerNames[i] == NULL) {
            cliPrintLine("Invalid name");
            return;
        }
        if (strncasecmp(cmdline, mixerNames[i], len) == 0) {
            mixerConfigMutable()->mixerMode = i + 1;
            break;
        }
    }

    cliMixer("");
}
#endif

static void cliMotor(char *cmdline)
{
    if (isEmpty(cmdline)) {
        cliShowParseError();

        return;
    }

    int motorIndex = 0;
    int motorValue = 0;

    char *saveptr;
    char *pch = strtok_r(cmdline, " ", &saveptr);
    int index = 0;
    while (pch != NULL) {
        switch (index) {
        case 0:
            motorIndex = parseOutputIndex(pch, true);
            if (motorIndex == -1) {
                return;
            }

            break;
        case 1:
            motorValue = atoi(pch);

            break;
        }
        index++;
        pch = strtok_r(NULL, " ", &saveptr);
    }

    if (index == 2) {
        if (motorValue < PWM_RANGE_MIN || motorValue > PWM_RANGE_MAX) {
            cliShowArgumentRangeError("value", 1000, 2000);
        } else {
            uint32_t motorOutputValue = convertExternalToMotor(motorValue);

            if (motorIndex != ALL_MOTORS) {
                motor_disarmed[motorIndex] = motorOutputValue;

                cliPrintLinef("motor %d: %d", motorIndex, motorOutputValue);
            } else  {
                for (int i = 0; i < getMotorCount(); i++) {
                    motor_disarmed[i] = motorOutputValue;
                }

                cliPrintLinef("all motors: %d", motorOutputValue);
            }
        }
    } else {
        cliShowParseError();
    }
}

#ifndef MINIMAL_CLI
static void cliPlaySound(char *cmdline)
{
    int i;
    const char *name;
    static int lastSoundIdx = -1;

    if (isEmpty(cmdline)) {
        i = lastSoundIdx + 1;     //next sound index
        if ((name=beeperNameForTableIndex(i)) == NULL) {
            while (true) {   //no name for index; try next one
                if (++i >= beeperTableEntryCount())
                    i = 0;   //if end then wrap around to first entry
                if ((name=beeperNameForTableIndex(i)) != NULL)
                    break;   //if name OK then play sound below
                if (i == lastSoundIdx + 1) {     //prevent infinite loop
                    cliPrintLine("Error playing sound");
                    return;
                }
            }
        }
    } else {       //index value was given
        i = atoi(cmdline);
        if ((name=beeperNameForTableIndex(i)) == NULL) {
            cliPrintLinef("No sound for index %d", i);
            return;
        }
    }
    lastSoundIdx = i;
    beeperSilence();
    cliPrintLinef("Playing sound %d: %s", i, name);
    beeper(beeperModeForTableIndex(i));
}
#endif

static void cliProfile(char *cmdline)
{
    if (isEmpty(cmdline)) {
        cliPrintLinef("profile %d", getCurrentPidProfileIndex());
        return;
    } else {
        const int i = atoi(cmdline);
        if (i >= 0 && i < MAX_PROFILE_COUNT) {
            systemConfigMutable()->pidProfileIndex = i;
            cliProfile("");
        }
    }
}

static void cliRateProfile(char *cmdline)
{
    if (isEmpty(cmdline)) {
        cliPrintLinef("rateprofile %d", getCurrentControlRateProfileIndex());
        return;
    } else {
        const int i = atoi(cmdline);
        if (i >= 0 && i < CONTROL_RATE_PROFILE_COUNT) {
            changeControlRateProfile(i);
            cliRateProfile("");
        }
    }
}

static void cliDumpPidProfile(uint8_t pidProfileIndex, uint8_t dumpMask)
{
    if (pidProfileIndex >= MAX_PROFILE_COUNT) {
        // Faulty values
        return;
    }
    changePidProfile(pidProfileIndex);
    cliPrintHashLine("profile");
    cliProfile("");
    cliPrintLinefeed();
    dumpAllValues(PROFILE_VALUE, dumpMask);
}

static void cliDumpRateProfile(uint8_t rateProfileIndex, uint8_t dumpMask)
{
    if (rateProfileIndex >= CONTROL_RATE_PROFILE_COUNT) {
        // Faulty values
        return;
    }
    changeControlRateProfile(rateProfileIndex);
    cliPrintHashLine("rateprofile");
    cliRateProfile("");
    cliPrintLinefeed();
    dumpAllValues(PROFILE_RATE_VALUE, dumpMask);
}

static void cliSave(char *cmdline)
{
    UNUSED(cmdline);

    cliPrintHashLine("saving");
    writeEEPROM();
    cliReboot();
}

static void cliDefaults(char *cmdline)
{
    UNUSED(cmdline);

    cliPrintHashLine("resetting to defaults");
    resetEEPROM();
    cliReboot();
}

STATIC_UNIT_TESTED void cliGet(char *cmdline)
{
    const clivalue_t *val;
    int matchedCommands = 0;

    for (uint32_t i = 0; i < valueTableEntryCount; i++) {
        if (strstr(valueTable[i].name, cmdline)) {
            val = &valueTable[i];
            cliPrintf("%s = ", valueTable[i].name);
            cliPrintVar(val, 0);
            cliPrintLinefeed();
            cliPrintVarRange(val);
            cliPrintLinefeed();

            matchedCommands++;
        }
    }


    if (matchedCommands) {
        return;
    }

    cliPrintLine("Invalid name");
}

static char *skipSpace(char *buffer)
{
    while (*(buffer) == ' ') {
        buffer++;
    }

    return buffer;
}

static uint8_t getWordLength(char *bufBegin, char *bufEnd)
{
    while (*(bufEnd - 1) == ' ') {
        bufEnd--;
    }

    return bufEnd - bufBegin;
}

STATIC_UNIT_TESTED void cliSet(char *cmdline)
{
    const uint32_t len = strlen(cmdline);
    char *eqptr;

    if (len == 0 || (len == 1 && cmdline[0] == '*')) {
        cliPrintLine("Current settings: ");

        for (uint32_t i = 0; i < valueTableEntryCount; i++) {
            const clivalue_t *val = &valueTable[i];
            cliPrintf("%s = ", valueTable[i].name);
            cliPrintVar(val, len); // when len is 1 (when * is passed as argument), it will print min/max values as well, for gui
            cliPrintLinefeed();
        }
    } else if ((eqptr = strstr(cmdline, "=")) != NULL) {
        // has equals

        uint8_t variableNameLength = getWordLength(cmdline, eqptr);

        // skip the '=' and any ' ' characters
        eqptr++;
        eqptr = skipSpace(eqptr);

        for (uint32_t i = 0; i < valueTableEntryCount; i++) {
            const clivalue_t *val = &valueTable[i];

            // ensure exact match when setting to prevent setting variables with shorter names
            if (strncasecmp(cmdline, val->name, strlen(val->name)) == 0 && variableNameLength == strlen(val->name)) {

                bool valueChanged = false;
                int16_t value  = 0;
                switch (val->type & VALUE_MODE_MASK) {
                    case MODE_DIRECT: {
                        int16_t value = atoi(eqptr);

                        if (value >= val->config.minmax.min && value <= val->config.minmax.max) {
                            cliSetVar(val, value);
                            valueChanged = true;
                        }
                    }

                    break;
                    case MODE_LOOKUP: {
                        const lookupTableEntry_t *tableEntry = &lookupTables[val->config.lookup.tableIndex];
                        bool matched = false;
                        for (uint32_t tableValueIndex = 0; tableValueIndex < tableEntry->valueCount && !matched; tableValueIndex++) {
                            matched = strcasecmp(tableEntry->values[tableValueIndex], eqptr) == 0;

                            if (matched) {
                                value = tableValueIndex;

                                cliSetVar(val, value);
                                valueChanged = true;
                            }
                        }
                    }

                    break;
                    case MODE_ARRAY: {
                        const uint8_t arrayLength = val->config.array.length;
                        char *valPtr = eqptr;

                        for (int i = 0; i < arrayLength; i++) {
                            // skip spaces
                            valPtr = skipSpace(valPtr);
                            // find next comma (or end of string)
                            char *valEndPtr = strchr(valPtr, ',');

                            // comma found or last item?
                            if ((valEndPtr != NULL) || (i == arrayLength - 1)){
                                // process substring [valPtr, valEndPtr[
                                // note: no need to copy substrings for atoi()
                                //       it stops at the first character that cannot be converted...
                                switch (val->type & VALUE_TYPE_MASK) {
                                default:
                                case VAR_UINT8: {
                                    // fetch data pointer
                                    uint8_t *data = (uint8_t *)getValuePointer(val) + i;
                                    // store value
                                    *data = (uint8_t)atoi((const char*) valPtr);
                                    }
                                    break;

                                case VAR_INT8: {
                                    // fetch data pointer
                                    int8_t *data = (int8_t *)getValuePointer(val) + i;
                                    // store value
                                    *data = (int8_t)atoi((const char*) valPtr);
                                    }
                                    break;
<<<<<<< HEAD
                                }
                            } else if ((valEnd == NULL) && (i == arrayLength - 1)) {
                                array[i] = atoi(valPtr);
=======
>>>>>>> 94e32734

                                case VAR_UINT16: {
                                    // fetch data pointer
                                    uint16_t *data = (uint16_t *)getValuePointer(val) + i;
                                    // store value
                                    *data = (uint16_t)atoi((const char*) valPtr);
                                    }
                                    break;

                                case VAR_INT16: {
                                    // fetch data pointer
                                    int16_t *data = (int16_t *)getValuePointer(val) + i;
                                    // store value
                                    *data = (int16_t)atoi((const char*) valPtr);
                                    }
                                    break;
                                }
                                // mark as changed
                                valueChanged = true;

                                // prepare to parse next item
                                valPtr = valEndPtr + 1;
                            }
                        }
                    }
                    break;
                }

                if (valueChanged) {
                    cliPrintf("%s set to ", val->name);
                    cliPrintVar(val, 0);
                } else {
                    cliPrintLine("Invalid value");
                    cliPrintVarRange(val);
                }

                return;
            }
        }
        cliPrintLine("Invalid name");
    } else {
        // no equals, check for matching variables.
        cliGet(cmdline);
    }
}

static void cliStatus(char *cmdline)
{
    UNUSED(cmdline);

    cliPrintLinef("System Uptime: %d seconds", millis() / 1000);
    cliPrintLinef("Voltage: %d * 0.1V (%dS battery - %s)", getBatteryVoltage(), getBatteryCellCount(), getBatteryStateString());

    cliPrintf("CPU Clock=%dMHz", (SystemCoreClock / 1000000));

#if defined(USE_SENSOR_NAMES)
    const uint32_t detectedSensorsMask = sensorsMask();
    for (uint32_t i = 0; ; i++) {
        if (sensorTypeNames[i] == NULL) {
            break;
        }
        const uint32_t mask = (1 << i);
        if ((detectedSensorsMask & mask) && (mask & SENSOR_NAMES_MASK)) {
            const uint8_t sensorHardwareIndex = detectedSensors[i];
            const char *sensorHardware = sensorHardwareNames[i][sensorHardwareIndex];
            cliPrintf(", %s=%s", sensorTypeNames[i], sensorHardware);
            if (mask == SENSOR_ACC && acc.dev.revisionCode) {
                cliPrintf(".%c", acc.dev.revisionCode);
            }
        }
    }
#endif /* USE_SENSOR_NAMES */
    cliPrintLinefeed();

#ifdef USE_SDCARD
    cliSdInfo(NULL);
#endif

#ifdef USE_I2C
    const uint16_t i2cErrorCounter = i2cGetErrorCounter();
#else
    const uint16_t i2cErrorCounter = 0;
#endif

#ifdef STACK_CHECK
    cliPrintf("Stack used: %d, ", stackUsedSize());
#endif
    cliPrintLinef("Stack size: %d, Stack address: 0x%x", stackTotalSize(), stackHighMem());
#ifdef EEPROM_IN_RAM
#define CONFIG_SIZE EEPROM_SIZE
#else
#define CONFIG_SIZE (&__config_end - &__config_start)
#endif
    cliPrintLinef("I2C Errors: %d, config size: %d, max available config: %d", i2cErrorCounter, getEEPROMConfigSize(), CONFIG_SIZE);

    const int gyroRate = getTaskDeltaTime(TASK_GYROPID) == 0 ? 0 : (int)(1000000.0f / ((float)getTaskDeltaTime(TASK_GYROPID)));
    const int rxRate = getTaskDeltaTime(TASK_RX) == 0 ? 0 : (int)(1000000.0f / ((float)getTaskDeltaTime(TASK_RX)));
    const int systemRate = getTaskDeltaTime(TASK_SYSTEM) == 0 ? 0 : (int)(1000000.0f / ((float)getTaskDeltaTime(TASK_SYSTEM)));
    cliPrintLinef("CPU:%d%%, cycle time: %d, GYRO rate: %d, RX rate: %d, System rate: %d",
            constrain(averageSystemLoadPercent, 0, 100), getTaskDeltaTime(TASK_GYROPID), gyroRate, rxRate, systemRate);
#ifdef MINIMAL_CLI
    cliPrintLinef("Arming disable flags: 0x%x", getArmingDisableFlags());
#else
    cliPrint("Arming disable flags:");
    uint16_t flags = getArmingDisableFlags();
    while (flags) {
        int bitpos = ffs(flags) - 1;
        flags &= ~(1 << bitpos);
        cliPrintf(" %s", armingDisableFlagNames[bitpos]);
    }
    cliPrintLinefeed();
#endif
}

#ifndef SKIP_TASK_STATISTICS
static void cliTasks(char *cmdline)
{
    UNUSED(cmdline);
    int maxLoadSum = 0;
    int averageLoadSum = 0;

#ifndef MINIMAL_CLI
    if (systemConfig()->task_statistics) {
        cliPrintLine("Task list             rate/hz  max/us  avg/us maxload avgload     total/ms");
    } else {
        cliPrintLine("Task list");
    }
#endif
    for (cfTaskId_e taskId = 0; taskId < TASK_COUNT; taskId++) {
        cfTaskInfo_t taskInfo;
        getTaskInfo(taskId, &taskInfo);
        if (taskInfo.isEnabled) {
            int taskFrequency;
            int subTaskFrequency = 0;
            if (taskId == TASK_GYROPID) {
                subTaskFrequency = taskInfo.latestDeltaTime == 0 ? 0 : (int)(1000000.0f / ((float)taskInfo.latestDeltaTime));
                taskFrequency = subTaskFrequency / pidConfig()->pid_process_denom;
                if (pidConfig()->pid_process_denom > 1) {
                    cliPrintf("%02d - (%15s) ", taskId, taskInfo.taskName);
                } else {
                    taskFrequency = subTaskFrequency;
                    cliPrintf("%02d - (%11s/%3s) ", taskId, taskInfo.subTaskName, taskInfo.taskName);
                }
            } else {
                taskFrequency = taskInfo.latestDeltaTime == 0 ? 0 : (int)(1000000.0f / ((float)taskInfo.latestDeltaTime));
                cliPrintf("%02d - (%15s) ", taskId, taskInfo.taskName);
            }
            const int maxLoad = taskInfo.maxExecutionTime == 0 ? 0 :(taskInfo.maxExecutionTime * taskFrequency + 5000) / 1000;
            const int averageLoad = taskInfo.averageExecutionTime == 0 ? 0 : (taskInfo.averageExecutionTime * taskFrequency + 5000) / 1000;
            if (taskId != TASK_SERIAL) {
                maxLoadSum += maxLoad;
                averageLoadSum += averageLoad;
            }
            if (systemConfig()->task_statistics) {
                cliPrintLinef("%6d %7d %7d %4d.%1d%% %4d.%1d%% %9d",
                        taskFrequency, taskInfo.maxExecutionTime, taskInfo.averageExecutionTime,
                        maxLoad/10, maxLoad%10, averageLoad/10, averageLoad%10, taskInfo.totalExecutionTime / 1000);
            } else {
                cliPrintLinef("%6d", taskFrequency);
            }
            if (taskId == TASK_GYROPID && pidConfig()->pid_process_denom > 1) {
                cliPrintLinef("   - (%15s) %6d", taskInfo.subTaskName, subTaskFrequency);
            }
        }
    }
    if (systemConfig()->task_statistics) {
        cfCheckFuncInfo_t checkFuncInfo;
        getCheckFuncInfo(&checkFuncInfo);
        cliPrintLinef("RX Check Function %19d %7d %25d", checkFuncInfo.maxExecutionTime, checkFuncInfo.averageExecutionTime, checkFuncInfo.totalExecutionTime / 1000);
        cliPrintLinef("Total (excluding SERIAL) %25d.%1d%% %4d.%1d%%", maxLoadSum/10, maxLoadSum%10, averageLoadSum/10, averageLoadSum%10);
    }
}
#endif

static void cliVersion(char *cmdline)
{
    UNUSED(cmdline);

    cliPrintLinef("# %s / %s (%s) %s %s / %s (%s)",
        FC_FIRMWARE_NAME,
        targetName,
        systemConfig()->boardIdentifier,
        FC_VERSION_STRING,
        buildDate,
        buildTime,
        shortGitRevision
    );
}

#if defined(USE_RESOURCE_MGMT)

#define MAX_RESOURCE_INDEX(x) ((x) == 0 ? 1 : (x))

typedef struct {
    const uint8_t owner;
    pgn_t pgn;
    uint16_t offset;
    const uint8_t maxIndex;
} cliResourceValue_t;

const cliResourceValue_t resourceTable[] = {
#ifdef BEEPER
    { OWNER_BEEPER,        PG_BEEPER_DEV_CONFIG, offsetof(beeperDevConfig_t, ioTag), 0 },
#endif
    { OWNER_MOTOR,         PG_MOTOR_CONFIG, offsetof(motorConfig_t, dev.ioTags[0]), MAX_SUPPORTED_MOTORS },
#ifdef USE_SERVOS
    { OWNER_SERVO,         PG_SERVO_CONFIG, offsetof(servoConfig_t, dev.ioTags[0]), MAX_SUPPORTED_SERVOS },
#endif
#if defined(USE_PWM) || defined(USE_PPM)
    { OWNER_PPMINPUT,      PG_PPM_CONFIG, offsetof(ppmConfig_t, ioTag), 0 },
    { OWNER_PWMINPUT,      PG_PWM_CONFIG, offsetof(pwmConfig_t, ioTags[0]), PWM_INPUT_PORT_COUNT },
#endif
#ifdef SONAR
    { OWNER_SONAR_TRIGGER, PG_SONAR_CONFIG, offsetof(sonarConfig_t, triggerTag), 0 },
    { OWNER_SONAR_ECHO,    PG_SONAR_CONFIG, offsetof(sonarConfig_t, echoTag),    0 },
#endif
#ifdef LED_STRIP
    { OWNER_LED_STRIP,     PG_LED_STRIP_CONFIG, offsetof(ledStripConfig_t, ioTag),   0 },
#endif
    { OWNER_SERIAL_TX,     PG_SERIAL_PIN_CONFIG, offsetof(serialPinConfig_t, ioTagTx[0]), SERIAL_PORT_MAX_INDEX },
    { OWNER_SERIAL_RX,     PG_SERIAL_PIN_CONFIG, offsetof(serialPinConfig_t, ioTagRx[0]), SERIAL_PORT_MAX_INDEX },
#ifdef USE_INVERTER
    { OWNER_INVERTER,      PG_SERIAL_PIN_CONFIG, offsetof(serialPinConfig_t, ioTagInverter[0]), SERIAL_PORT_MAX_INDEX },
#endif
#ifdef USE_I2C
    { OWNER_I2C_SCL,       PG_I2C_CONFIG, offsetof(i2cConfig_t, ioTagScl[0]), I2CDEV_COUNT },
    { OWNER_I2C_SDA,       PG_I2C_CONFIG, offsetof(i2cConfig_t, ioTagSda[0]), I2CDEV_COUNT },
#endif
    { OWNER_LED,           PG_STATUS_LED_CONFIG, offsetof(statusLedConfig_t, ioTags[0]), STATUS_LED_NUMBER },
#ifdef USE_SPEKTRUM_BIND
    { OWNER_RX_BIND,       PG_RX_CONFIG, offsetof(rxConfig_t, spektrum_bind_pin_override_ioTag), 0 },
    { OWNER_RX_BIND_PLUG,  PG_RX_CONFIG, offsetof(rxConfig_t, spektrum_bind_plug_ioTag), 0 },
#endif
#ifdef TRANSPONDER
    { OWNER_TRANSPONDER,   PG_TRANSPONDER_CONFIG, offsetof(transponderConfig_t, ioTag), 0 },
#endif
#ifdef USE_SPI
    { OWNER_SPI_SCK,       PG_SPI_PIN_CONFIG, offsetof(spiPinConfig_t, ioTagSck[0]), SPIDEV_COUNT },
    { OWNER_SPI_MISO,      PG_SPI_PIN_CONFIG, offsetof(spiPinConfig_t, ioTagMiso[0]), SPIDEV_COUNT },
    { OWNER_SPI_MOSI,      PG_SPI_PIN_CONFIG, offsetof(spiPinConfig_t, ioTagMosi[0]), SPIDEV_COUNT },
#endif
#ifdef USE_ESCSERIAL
    { OWNER_ESCSERIAL,     PG_ESCSERIAL_CONFIG, offsetof(escSerialConfig_t, ioTag), 0 },
#endif
#ifdef USE_CAMERA_CONTROL
    { OWNER_CAMERA_CONTROL, PG_CAMERA_CONTROL_CONFIG, offsetof(cameraControlConfig_t, ioTag), 0 },
#endif
#ifdef USE_ADC
    { OWNER_ADC_BATT,      PG_ADC_CONFIG, offsetof(adcConfig_t, vbat.ioTag), 0 },
    { OWNER_ADC_RSSI,      PG_ADC_CONFIG, offsetof(adcConfig_t, rssi.ioTag), 0 },
    { OWNER_ADC_CURR,      PG_ADC_CONFIG, offsetof(adcConfig_t, current.ioTag), 0 },
    { OWNER_ADC_EXT,       PG_ADC_CONFIG, offsetof(adcConfig_t, external1.ioTag), 0 },
#endif
#ifdef BARO
    { OWNER_BARO_CS,       PG_BAROMETER_CONFIG, offsetof(barometerConfig_t, baro_spi_csn), 0 },
#endif
};

static ioTag_t *getIoTag(const cliResourceValue_t value, uint8_t index)
{
    const pgRegistry_t* rec = pgFind(value.pgn);
    return CONST_CAST(ioTag_t *, rec->address + value.offset + index);
}

static void printResource(uint8_t dumpMask)
{
    for (unsigned int i = 0; i < ARRAYLEN(resourceTable); i++) {
        const char* owner = ownerNames[resourceTable[i].owner];
        const pgRegistry_t* pg = pgFind(resourceTable[i].pgn);
        const void *currentConfig;
        const void *defaultConfig;
        if (configIsInCopy) {
            currentConfig = pg->copy;
            defaultConfig = pg->address;
        } else {
            currentConfig = pg->address;
            defaultConfig = NULL;
        }

        for (int index = 0; index < MAX_RESOURCE_INDEX(resourceTable[i].maxIndex); index++) {
            const ioTag_t ioTag = *((const ioTag_t *)currentConfig + resourceTable[i].offset + index);
            const ioTag_t ioTagDefault = *((const ioTag_t *)defaultConfig + resourceTable[i].offset + index);

            bool equalsDefault = ioTag == ioTagDefault;
            const char *format = "resource %s %d %c%02d";
            const char *formatUnassigned = "resource %s %d NONE";
            if (!ioTagDefault) {
                cliDefaultPrintLinef(dumpMask, equalsDefault, formatUnassigned, owner, RESOURCE_INDEX(index));
            } else {
                cliDefaultPrintLinef(dumpMask, equalsDefault, format, owner, RESOURCE_INDEX(index), IO_GPIOPortIdxByTag(ioTagDefault) + 'A', IO_GPIOPinIdxByTag(ioTagDefault));
            }
            if (!ioTag) {
                if (!(dumpMask & HIDE_UNUSED)) {
                    cliDumpPrintLinef(dumpMask, equalsDefault, formatUnassigned, owner, RESOURCE_INDEX(index));
                }
            } else {
                cliDumpPrintLinef(dumpMask, equalsDefault, format, owner, RESOURCE_INDEX(index), IO_GPIOPortIdxByTag(ioTag) + 'A', IO_GPIOPinIdxByTag(ioTag));
            }
        }
    }
}

static void printResourceOwner(uint8_t owner, uint8_t index)
{
    cliPrintf("%s", ownerNames[resourceTable[owner].owner]);

    if (resourceTable[owner].maxIndex > 0) {
        cliPrintf(" %d", RESOURCE_INDEX(index));
    }
}

static void resourceCheck(uint8_t resourceIndex, uint8_t index, ioTag_t newTag)
{
    if (!newTag) {
        return;
    }

    const char * format = "\r\nNOTE: %c%02d already assigned to ";
    for (int r = 0; r < (int)ARRAYLEN(resourceTable); r++) {
        for (int i = 0; i < MAX_RESOURCE_INDEX(resourceTable[r].maxIndex); i++) {
            ioTag_t *tag = getIoTag(resourceTable[r], i);
            if (*tag == newTag) {
                bool cleared = false;
                if (r == resourceIndex) {
                    if (i == index) {
                        continue;
                    }
                    *tag = IO_TAG_NONE;
                    cleared = true;
                }

                cliPrintf(format, DEFIO_TAG_GPIOID(newTag) + 'A', DEFIO_TAG_PIN(newTag));

                printResourceOwner(r, i);

                if (cleared) {
                    cliPrintf(". ");
                    printResourceOwner(r, i);
                    cliPrintf(" disabled");
                }

                cliPrintLine(".");
            }
        }
    }
}

static void cliResource(char *cmdline)
{
    int len = strlen(cmdline);

    if (len == 0) {
        printResource(DUMP_MASTER | HIDE_UNUSED);

        return;
    } else if (strncasecmp(cmdline, "list", len) == 0) {
#ifdef MINIMAL_CLI
        cliPrintLine("IO");
#else
        cliPrintLine("Currently active IO resource assignments:\r\n(reboot to update)");
        cliRepeat('-', 20);
#endif
        for (int i = 0; i < DEFIO_IO_USED_COUNT; i++) {
            const char* owner;
            owner = ownerNames[ioRecs[i].owner];

            cliPrintf("%c%02d: %s", IO_GPIOPortIdx(ioRecs + i) + 'A', IO_GPIOPinIdx(ioRecs + i), owner);
            if (ioRecs[i].index > 0) {
                cliPrintf(" %d", ioRecs[i].index);
            }
            cliPrintLinefeed();
        }

        cliPrintLinefeed();

#ifdef MINIMAL_CLI
        cliPrintLine("DMA:");
#else
        cliPrintLine("Currently active DMA:");
        cliRepeat('-', 20);
#endif
        for (int i = 0; i < DMA_MAX_DESCRIPTORS; i++) {
            const char* owner;
            owner = ownerNames[dmaGetOwner(i)];

            cliPrintf(DMA_OUTPUT_STRING, i / DMA_MOD_VALUE + 1, (i % DMA_MOD_VALUE) + DMA_MOD_OFFSET);
            uint8_t resourceIndex = dmaGetResourceIndex(i);
            if (resourceIndex > 0) {
                cliPrintLinef(" %s %d", owner, resourceIndex);
            } else {
                cliPrintLinef(" %s", owner);
            }
        }

#ifndef MINIMAL_CLI
        cliPrintLine("\r\nUse: 'resource' to see how to change resources.");
#endif

        return;
    }

    uint8_t resourceIndex = 0;
    int index = 0;
    char *pch = NULL;
    char *saveptr;

    pch = strtok_r(cmdline, " ", &saveptr);
    for (resourceIndex = 0; ; resourceIndex++) {
        if (resourceIndex >= ARRAYLEN(resourceTable)) {
            cliPrintLine("Invalid");
            return;
        }

        if (strncasecmp(pch, ownerNames[resourceTable[resourceIndex].owner], len) == 0) {
            break;
        }
    }

    pch = strtok_r(NULL, " ", &saveptr);
    index = atoi(pch);

    if (resourceTable[resourceIndex].maxIndex > 0 || index > 0) {
        if (index <= 0 || index > MAX_RESOURCE_INDEX(resourceTable[resourceIndex].maxIndex)) {
            cliShowArgumentRangeError("index", 1, MAX_RESOURCE_INDEX(resourceTable[resourceIndex].maxIndex));
            return;
        }
        index -= 1;

        pch = strtok_r(NULL, " ", &saveptr);
    }

    ioTag_t *tag = getIoTag(resourceTable[resourceIndex], index);

    uint8_t pin = 0;
    if (strlen(pch) > 0) {
        if (strcasecmp(pch, "NONE") == 0) {
            *tag = IO_TAG_NONE;
#ifdef MINIMAL_CLI
            cliPrintLine("Freed");
#else
            cliPrintLine("Resource is freed");
#endif
            return;
        } else {
            uint8_t port = (*pch) - 'A';
            if (port >= 8) {
                port = (*pch) - 'a';
            }

            if (port < 8) {
                pch++;
                pin = atoi(pch);
                if (pin < 16) {
                    ioRec_t *rec = IO_Rec(IOGetByTag(DEFIO_TAG_MAKE(port, pin)));
                    if (rec) {
                        resourceCheck(resourceIndex, index, DEFIO_TAG_MAKE(port, pin));
#ifdef MINIMAL_CLI
                        cliPrintLinef(" %c%02d set", port + 'A', pin);
#else
                        cliPrintLinef("\r\nResource is set to %c%02d", port + 'A', pin);
#endif
                        *tag = DEFIO_TAG_MAKE(port, pin);
                    } else {
                        cliShowParseError();
                    }
                    return;
                }
            }
        }
    }

    cliShowParseError();
}
#endif /* USE_RESOURCE_MGMT */

static void backupConfigs(void)
{
    // make copies of configs to do differencing
    PG_FOREACH(pg) {
        memcpy(pg->copy, pg->address, pg->size);
    }

    configIsInCopy = true;
}

static void restoreConfigs(void)
{
    PG_FOREACH(pg) {
        memcpy(pg->address, pg->copy, pg->size);
    }

    configIsInCopy = false;
}

static void printConfig(char *cmdline, bool doDiff)
{
    uint8_t dumpMask = DUMP_MASTER;
    char *options;
    if ((options = checkCommand(cmdline, "master"))) {
        dumpMask = DUMP_MASTER; // only
    } else if ((options = checkCommand(cmdline, "profile"))) {
        dumpMask = DUMP_PROFILE; // only
    } else if ((options = checkCommand(cmdline, "rates"))) {
        dumpMask = DUMP_RATES; // only
    } else if ((options = checkCommand(cmdline, "all"))) {
        dumpMask = DUMP_ALL;   // all profiles and rates
    } else {
        options = cmdline;
    }

    if (doDiff) {
        dumpMask = dumpMask | DO_DIFF;
    }

    backupConfigs();
    // reset all configs to defaults to do differencing
    resetConfigs();

#if defined(TARGET_CONFIG)
    targetConfiguration();
#endif
    if (checkCommand(options, "defaults")) {
        dumpMask = dumpMask | SHOW_DEFAULTS;   // add default values as comments for changed values
    }

    if ((dumpMask & DUMP_MASTER) || (dumpMask & DUMP_ALL)) {
        cliPrintHashLine("version");
        cliVersion(NULL);

        if ((dumpMask & (DUMP_ALL | DO_DIFF)) == (DUMP_ALL | DO_DIFF)) {
            cliPrintHashLine("reset configuration to default settings");
            cliPrint("defaults");
            cliPrintLinefeed();
        }

        cliPrintHashLine("name");
        printName(dumpMask, &pilotConfig_Copy);

#ifdef USE_RESOURCE_MGMT
        cliPrintHashLine("resources");
        printResource(dumpMask);
#endif

#ifndef USE_QUAD_MIXER_ONLY
        cliPrintHashLine("mixer");
        const bool equalsDefault = mixerConfig_Copy.mixerMode == mixerConfig()->mixerMode;
        const char *formatMixer = "mixer %s";
        cliDefaultPrintLinef(dumpMask, equalsDefault, formatMixer, mixerNames[mixerConfig()->mixerMode - 1]);
        cliDumpPrintLinef(dumpMask, equalsDefault, formatMixer, mixerNames[mixerConfig_Copy.mixerMode - 1]);

        cliDumpPrintLinef(dumpMask, customMotorMixer(0)->throttle == 0.0f, "\r\nmmix reset\r\n");

        printMotorMix(dumpMask, customMotorMixer_CopyArray, customMotorMixer(0));

#ifdef USE_SERVOS
        cliPrintHashLine("servo");
        printServo(dumpMask, servoParams_CopyArray, servoParams(0));

        cliPrintHashLine("servo mix");
        // print custom servo mixer if exists
        cliDumpPrintLinef(dumpMask, customServoMixers(0)->rate == 0, "smix reset\r\n");
        printServoMix(dumpMask, customServoMixers_CopyArray, customServoMixers(0));
#endif
#endif

        cliPrintHashLine("feature");
        printFeature(dumpMask, &featureConfig_Copy, featureConfig());

#ifdef BEEPER
        cliPrintHashLine("beeper");
        printBeeper(dumpMask, &beeperConfig_Copy, beeperConfig());
#endif

        cliPrintHashLine("map");
        printMap(dumpMask, &rxConfig_Copy, rxConfig());

        cliPrintHashLine("serial");
        printSerial(dumpMask, &serialConfig_Copy, serialConfig());

#ifdef LED_STRIP
        cliPrintHashLine("led");
        printLed(dumpMask, ledStripConfig_Copy.ledConfigs, ledStripConfig()->ledConfigs);

        cliPrintHashLine("color");
        printColor(dumpMask, ledStripConfig_Copy.colors, ledStripConfig()->colors);

        cliPrintHashLine("mode_color");
        printModeColor(dumpMask, &ledStripConfig_Copy, ledStripConfig());
#endif

        cliPrintHashLine("aux");
        printAux(dumpMask, modeActivationConditions_CopyArray, modeActivationConditions(0));

        cliPrintHashLine("adjrange");
        printAdjustmentRange(dumpMask, adjustmentRanges_CopyArray, adjustmentRanges(0));

        cliPrintHashLine("rxrange");
        printRxRange(dumpMask, rxChannelRangeConfigs_CopyArray, rxChannelRangeConfigs(0));

#ifdef VTX_CONTROL
        cliPrintHashLine("vtx");
        printVtx(dumpMask, &vtxConfig_Copy, vtxConfig());
#endif

        cliPrintHashLine("rxfail");
        printRxFailsafe(dumpMask, rxFailsafeChannelConfigs_CopyArray, rxFailsafeChannelConfigs(0));

        cliPrintHashLine("master");
        dumpAllValues(MASTER_VALUE, dumpMask);

        if (dumpMask & DUMP_ALL) {
            const uint8_t pidProfileIndexSave = systemConfig_Copy.pidProfileIndex;
            for (uint32_t pidProfileIndex = 0; pidProfileIndex < MAX_PROFILE_COUNT; pidProfileIndex++) {
                cliDumpPidProfile(pidProfileIndex, dumpMask);
            }
            changePidProfile(pidProfileIndexSave);
            cliPrintHashLine("restore original profile selection");
            cliProfile("");

            const uint8_t controlRateProfileIndexSave = systemConfig_Copy.activeRateProfile;
            for (uint32_t rateIndex = 0; rateIndex < CONTROL_RATE_PROFILE_COUNT; rateIndex++) {
                cliDumpRateProfile(rateIndex, dumpMask);
            }
            changeControlRateProfile(controlRateProfileIndexSave);
            cliPrintHashLine("restore original rateprofile selection");
            cliRateProfile("");

            cliPrintHashLine("save configuration");
            cliPrint("save");
        } else {
            cliDumpPidProfile(systemConfig_Copy.pidProfileIndex, dumpMask);

            cliDumpRateProfile(systemConfig_Copy.activeRateProfile, dumpMask);
        }
    }

    if (dumpMask & DUMP_PROFILE) {
        cliDumpPidProfile(systemConfig_Copy.pidProfileIndex, dumpMask);
    }

    if (dumpMask & DUMP_RATES) {
        cliDumpRateProfile(systemConfig_Copy.activeRateProfile, dumpMask);
    }
    // restore configs from copies
    restoreConfigs();
}

static void cliDump(char *cmdline)
{
    printConfig(cmdline, false);
}

static void cliDiff(char *cmdline)
{
    printConfig(cmdline, true);
}

typedef struct {
    const char *name;
#ifndef MINIMAL_CLI
    const char *description;
    const char *args;
#endif
    void (*func)(char *cmdline);
} clicmd_t;

#ifndef MINIMAL_CLI
#define CLI_COMMAND_DEF(name, description, args, method) \
{ \
    name , \
    description , \
    args , \
    method \
}
#else
#define CLI_COMMAND_DEF(name, description, args, method) \
{ \
    name, \
    method \
}
#endif

static void cliHelp(char *cmdline);

// should be sorted a..z for bsearch()
const clicmd_t cmdTable[] = {
    CLI_COMMAND_DEF("adjrange", "configure adjustment ranges", NULL, cliAdjustmentRange),
    CLI_COMMAND_DEF("aux", "configure modes", NULL, cliAux),
#ifdef BEEPER
    CLI_COMMAND_DEF("beeper", "turn on/off beeper", "list\r\n"
        "\t<+|->[name]", cliBeeper),
#endif
#ifdef LED_STRIP
    CLI_COMMAND_DEF("color", "configure colors", NULL, cliColor),
#endif
    CLI_COMMAND_DEF("defaults", "reset to defaults and reboot", NULL, cliDefaults),
    CLI_COMMAND_DEF("bl", "reboot into bootloader", NULL, cliBootloader),
    CLI_COMMAND_DEF("diff", "list configuration changes from default",
        "[master|profile|rates|all] {showdefaults}", cliDiff),
#ifdef USE_DSHOT
    CLI_COMMAND_DEF("dshotprog", "program DShot ESC(s)", "<index> <command>+", cliDshotProg),
#endif
    CLI_COMMAND_DEF("dump", "dump configuration",
        "[master|profile|rates|all] {showdefaults}", cliDump),
#ifdef USE_ESCSERIAL
    CLI_COMMAND_DEF("escprog", "passthrough esc to serial", "<mode [sk/bl/ki/cc]> <index>", cliEscPassthrough),
#endif
    CLI_COMMAND_DEF("exit", NULL, NULL, cliExit),
    CLI_COMMAND_DEF("feature", "configure features",
        "list\r\n"
        "\t<+|->[name]", cliFeature),
#ifdef USE_FLASHFS
    CLI_COMMAND_DEF("flash_erase", "erase flash chip", NULL, cliFlashErase),
    CLI_COMMAND_DEF("flash_info", "show flash chip info", NULL, cliFlashInfo),
#ifdef USE_FLASH_TOOLS
    CLI_COMMAND_DEF("flash_read", NULL, "<length> <address>", cliFlashRead),
    CLI_COMMAND_DEF("flash_write", NULL, "<address> <message>", cliFlashWrite),
#endif
#endif
    CLI_COMMAND_DEF("get", "get variable value", "[name]", cliGet),
#ifdef GPS
    CLI_COMMAND_DEF("gpspassthrough", "passthrough gps to serial", NULL, cliGpsPassthrough),
#endif
    CLI_COMMAND_DEF("help", NULL, NULL, cliHelp),
#ifdef LED_STRIP
    CLI_COMMAND_DEF("led", "configure leds", NULL, cliLed),
#endif
    CLI_COMMAND_DEF("map", "configure rc channel order", "[<map>]", cliMap),
#ifndef USE_QUAD_MIXER_ONLY
    CLI_COMMAND_DEF("mixer", "configure mixer", "list\r\n\t<name>", cliMixer),
#endif
    CLI_COMMAND_DEF("mmix", "custom motor mixer", NULL, cliMotorMix),
#ifdef LED_STRIP
    CLI_COMMAND_DEF("mode_color", "configure mode and special colors", NULL, cliModeColor),
#endif
    CLI_COMMAND_DEF("motor",  "get/set motor", "<index> [<value>]", cliMotor),
    CLI_COMMAND_DEF("name", "name of craft", NULL, cliName),
#ifndef MINIMAL_CLI
    CLI_COMMAND_DEF("play_sound", NULL, "[<index>]", cliPlaySound),
#endif
    CLI_COMMAND_DEF("profile", "change profile", "[<index>]", cliProfile),
    CLI_COMMAND_DEF("rateprofile", "change rate profile", "[<index>]", cliRateProfile),
#if defined(USE_RESOURCE_MGMT)
    CLI_COMMAND_DEF("resource", "show/set resources", NULL, cliResource),
#endif
    CLI_COMMAND_DEF("rxfail", "show/set rx failsafe settings", NULL, cliRxFailsafe),
    CLI_COMMAND_DEF("rxrange", "configure rx channel ranges", NULL, cliRxRange),
    CLI_COMMAND_DEF("save", "save and reboot", NULL, cliSave),
#ifdef USE_SDCARD
    CLI_COMMAND_DEF("sd_info", "sdcard info", NULL, cliSdInfo),
#endif
    CLI_COMMAND_DEF("serial", "configure serial ports", NULL, cliSerial),
#ifndef SKIP_SERIAL_PASSTHROUGH
    CLI_COMMAND_DEF("serialpassthrough", "passthrough serial data to port", "<id> [baud] [mode] : passthrough to serial", cliSerialPassthrough),
#endif
#ifdef USE_SERVOS
    CLI_COMMAND_DEF("servo", "configure servos", NULL, cliServo),
#endif
    CLI_COMMAND_DEF("set", "change setting", "[<name>=<value>]", cliSet),
#ifdef USE_SERVOS
    CLI_COMMAND_DEF("smix", "servo mixer", "<rule> <servo> <source> <rate> <speed> <min> <max> <box>\r\n"
        "\treset\r\n"
        "\tload <mixer>\r\n"
        "\treverse <servo> <source> r|n", cliServoMix),
#endif
    CLI_COMMAND_DEF("status", "show status", NULL, cliStatus),
#ifndef SKIP_TASK_STATISTICS
    CLI_COMMAND_DEF("tasks", "show task stats", NULL, cliTasks),
#endif
    CLI_COMMAND_DEF("version", "show version", NULL, cliVersion),
#ifdef VTX_CONTROL
    CLI_COMMAND_DEF("vtx", "vtx channels on switch", NULL, cliVtx),
#endif
};
static void cliHelp(char *cmdline)
{
    UNUSED(cmdline);

    for (uint32_t i = 0; i < ARRAYLEN(cmdTable); i++) {
        cliPrint(cmdTable[i].name);
#ifndef MINIMAL_CLI
        if (cmdTable[i].description) {
            cliPrintf(" - %s", cmdTable[i].description);
        }
        if (cmdTable[i].args) {
            cliPrintf("\r\n\t%s", cmdTable[i].args);
        }
#endif
        cliPrintLinefeed();
    }
}

void cliProcess(void)
{
    if (!cliWriter) {
        return;
    }

    // Be a little bit tricky.  Flush the last inputs buffer, if any.
    bufWriterFlush(cliWriter);

    while (serialRxBytesWaiting(cliPort)) {
        uint8_t c = serialRead(cliPort);
        if (c == '\t' || c == '?') {
            // do tab completion
            const clicmd_t *cmd, *pstart = NULL, *pend = NULL;
            uint32_t i = bufferIndex;
            for (cmd = cmdTable; cmd < cmdTable + ARRAYLEN(cmdTable); cmd++) {
                if (bufferIndex && (strncasecmp(cliBuffer, cmd->name, bufferIndex) != 0))
                    continue;
                if (!pstart)
                    pstart = cmd;
                pend = cmd;
            }
            if (pstart) {    /* Buffer matches one or more commands */
                for (; ; bufferIndex++) {
                    if (pstart->name[bufferIndex] != pend->name[bufferIndex])
                        break;
                    if (!pstart->name[bufferIndex] && bufferIndex < sizeof(cliBuffer) - 2) {
                        /* Unambiguous -- append a space */
                        cliBuffer[bufferIndex++] = ' ';
                        cliBuffer[bufferIndex] = '\0';
                        break;
                    }
                    cliBuffer[bufferIndex] = pstart->name[bufferIndex];
                }
            }
            if (!bufferIndex || pstart != pend) {
                /* Print list of ambiguous matches */
                cliPrint("\r\033[K");
                for (cmd = pstart; cmd <= pend; cmd++) {
                    cliPrint(cmd->name);
                    cliWrite('\t');
                }
                cliPrompt();
                i = 0;    /* Redraw prompt */
            }
            for (; i < bufferIndex; i++)
                cliWrite(cliBuffer[i]);
        } else if (!bufferIndex && c == 4) {   // CTRL-D
            cliExit(cliBuffer);
            return;
        } else if (c == 12) {                  // NewPage / CTRL-L
            // clear screen
            cliPrint("\033[2J\033[1;1H");
            cliPrompt();
        } else if (bufferIndex && (c == '\n' || c == '\r')) {
            // enter pressed
            cliPrintLinefeed();

            // Strip comment starting with # from line
            char *p = cliBuffer;
            p = strchr(p, '#');
            if (NULL != p) {
                bufferIndex = (uint32_t)(p - cliBuffer);
            }

            // Strip trailing whitespace
            while (bufferIndex > 0 && cliBuffer[bufferIndex - 1] == ' ') {
                bufferIndex--;
            }

            // Process non-empty lines
            if (bufferIndex > 0) {
                cliBuffer[bufferIndex] = 0; // null terminate

                const clicmd_t *cmd;
                char *options;
                for (cmd = cmdTable; cmd < cmdTable + ARRAYLEN(cmdTable); cmd++) {
                    if ((options = checkCommand(cliBuffer, cmd->name))) {
                        break;
                    }
                }
                if (cmd < cmdTable + ARRAYLEN(cmdTable))
                    cmd->func(options);
                else
                    cliPrint("Unknown command, try 'help'");
                bufferIndex = 0;
            }

            memset(cliBuffer, 0, sizeof(cliBuffer));

            // 'exit' will reset this flag, so we don't need to print prompt again
            if (!cliMode)
                return;

            cliPrompt();
        } else if (c == 127) {
            // backspace
            if (bufferIndex) {
                cliBuffer[--bufferIndex] = 0;
                cliPrint("\010 \010");
            }
        } else if (bufferIndex < sizeof(cliBuffer) && c >= 32 && c <= 126) {
            if (!bufferIndex && c == ' ')
                continue; // Ignore leading spaces
            cliBuffer[bufferIndex++] = c;
            cliWrite(c);
        }
    }
}

void cliEnter(serialPort_t *serialPort)
{
    cliMode = 1;
    cliPort = serialPort;
    setPrintfSerialPort(cliPort);
    cliWriter = bufWriterInit(cliWriteBuffer, sizeof(cliWriteBuffer), (bufWrite_t)serialWriteBufShim, serialPort);

    schedulerSetCalulateTaskStatistics(systemConfig()->task_statistics);

#ifndef MINIMAL_CLI
    cliPrintLine("\r\nEntering CLI Mode, type 'exit' to return, or 'help'");
#else
    cliPrintLine("\r\nCLI");
#endif
    cliPrompt();

    setArmingDisabled(ARMING_DISABLED_CLI);
}

void cliInit(const serialConfig_t *serialConfig)
{
    UNUSED(serialConfig);
}
#endif // USE_CLI<|MERGE_RESOLUTION|>--- conflicted
+++ resolved
@@ -168,11 +168,7 @@
 // sync this with features_e
 static const char * const featureNames[] = {
     "RX_PPM", "", "INFLIGHT_ACC_CAL", "RX_SERIAL", "MOTOR_STOP",
-<<<<<<< HEAD
-    "SERVO_TILT", "SOFTSERIAL", "GPS", "FAILSAFE",
-=======
     "SERVO_TILT", "SOFTSERIAL", "GPS", "",
->>>>>>> 94e32734
     "SONAR", "TELEMETRY", "", "3D", "RX_PARALLEL_PWM",
     "RX_MSP", "RSSI_ADC", "LED_STRIP", "DISPLAY", "OSD",
     "", "CHANNEL_FORWARDING", "TRANSPONDER", "AIRMODE",
@@ -2795,12 +2791,6 @@
                                     *data = (int8_t)atoi((const char*) valPtr);
                                     }
                                     break;
-<<<<<<< HEAD
-                                }
-                            } else if ((valEnd == NULL) && (i == arrayLength - 1)) {
-                                array[i] = atoi(valPtr);
-=======
->>>>>>> 94e32734
 
                                 case VAR_UINT16: {
                                     // fetch data pointer
