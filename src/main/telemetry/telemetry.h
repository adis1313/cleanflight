/*
 * This file is part of Cleanflight.
 *
 * Cleanflight is free software: you can redistribute it and/or modify
 * it under the terms of the GNU General Public License as published by
 * the Free Software Foundation, either version 3 of the License, or
 * (at your option) any later version.
 *
 * Cleanflight is distributed in the hope that it will be useful,
 * but WITHOUT ANY WARRANTY; without even the implied warranty of
 * MERCHANTABILITY or FITNESS FOR A PARTICULAR PURPOSE.  See the
 * GNU General Public License for more details.
 *
 * You should have received a copy of the GNU General Public License
 * along with Cleanflight.  If not, see <http://www.gnu.org/licenses/>.
 */

/*
 * telemetry.h
 *
 *  Created on: 6 Apr 2014
 *      Author: Hydra
 */
#include "rx/rx.h"

#ifndef TELEMETRY_COMMON_H_
#define TELEMETRY_COMMON_H_

typedef enum {
    FRSKY_FORMAT_DMS = 0,
    FRSKY_FORMAT_NMEA
} frskyGpsCoordFormat_e;

typedef enum {
    FRSKY_UNIT_METRICS = 0,
    FRSKY_UNIT_IMPERIALS
} frskyUnit_e;

typedef struct telemetryConfig_s {
    uint8_t telemetry_switch;               // Use aux channel to change serial output & baudrate( MSP / Telemetry ). It disables automatic switching to Telemetry when armed.
    uint8_t telemetry_inversion;            // also shared with smartport inversion
    float gpsNoFixLatitude;   
    float gpsNoFixLongitude;  
    frskyGpsCoordFormat_e frsky_coordinate_format;   
<<<<<<< HEAD
    frskyUnit_e frsky_unit;
    uint8_t frsky_vfas_precision;
=======
    frskyUnit_e frsky_unit; 
    uint8_t hottAlarmSoundInterval;
>>>>>>> 3a872599
} telemetryConfig_t;

void checkTelemetryState(void);
void handleTelemetry(rxConfig_t *rxConfig, uint16_t deadband3d_throttle);

bool determineNewTelemetryEnabledState(portSharing_e portSharing);

void useTelemetryConfig(telemetryConfig_t *telemetryConfig);

#endif /* TELEMETRY_COMMON_H_ */<|MERGE_RESOLUTION|>--- conflicted
+++ resolved
@@ -42,13 +42,9 @@
     float gpsNoFixLatitude;   
     float gpsNoFixLongitude;  
     frskyGpsCoordFormat_e frsky_coordinate_format;   
-<<<<<<< HEAD
     frskyUnit_e frsky_unit;
     uint8_t frsky_vfas_precision;
-=======
-    frskyUnit_e frsky_unit; 
     uint8_t hottAlarmSoundInterval;
->>>>>>> 3a872599
 } telemetryConfig_t;
 
 void checkTelemetryState(void);
