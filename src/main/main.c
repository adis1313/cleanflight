--- conflicted
+++ resolved
@@ -602,12 +602,7 @@
         masterConfig.gyro_sync_denom = 1;
     }
 
-<<<<<<< HEAD
     setTargetPidLooptime((gyro.targetLooptime + LOOPTIME_SUSPEND_TIME) * masterConfig.pid_process_denom); // Initialize pid looptime
-
-=======
-    setTargetPidLooptime(gyro.targetLooptime * masterConfig.pid_process_denom); // Initialize pid looptime
->>>>>>> dec269ea
 
 #ifdef BLACKBOX
     initBlackbox();
@@ -684,11 +679,7 @@
 
     /* Setup scheduler */
     schedulerInit();
-<<<<<<< HEAD
     rescheduleTask(TASK_GYROPID, gyro.targetLooptime + LOOPTIME_SUSPEND_TIME); // Add a littlebit of extra time to reduce busy wait
-=======
-    rescheduleTask(TASK_GYROPID, gyro.targetLooptime); // Add a littlebit of extra time to reduce busy wait
->>>>>>> dec269ea
     setTaskEnabled(TASK_GYROPID, true);
 
     if (sensors(SENSOR_ACC)) {
