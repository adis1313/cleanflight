--- conflicted
+++ resolved
@@ -105,20 +105,13 @@
 #elif defined(ZCOREF3)
 #define USE_MAG_DATA_READY_SIGNAL
 #define ENSURE_MAG_DATA_READY_IS_HIGH
-#else
+
+#else //SPRACINGF3
+
 #define SONAR
 #define SONAR_TRIGGER_PIN       PB0
 #define SONAR_ECHO_PIN          PB1
 
-<<<<<<< HEAD
-=======
-#else //SPRACINGF3
-
-#define SONAR
-#define SONAR_TRIGGER_PIN       PB0
-#define SONAR_ECHO_PIN          PB1
-
->>>>>>> cc1f7639
 #define USE_BARO_MS5611
 #define USE_BARO_BMP085
 
