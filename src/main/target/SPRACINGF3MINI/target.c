/*
 * This file is part of Cleanflight.
 *
 * Cleanflight is free software: you can redistribute it and/or modify
 * it under the terms of the GNU General Public License as published by
 * the Free Software Foundation, either version 3 of the License, or
 * (at your option) any later version.
 *
 * Cleanflight is distributed in the hope that it will be useful,
 * but WITHOUT ANY WARRANTY; without even the implied warranty of
 * MERCHANTABILITY or FITNESS FOR A PARTICULAR PURPOSE.  See the
 * GNU General Public License for more details.
 *
 * You should have received a copy of the GNU General Public License
 * along with Cleanflight.  If not, see <http://www.gnu.org/licenses/>.
 */

#include <stdint.h>

#include <platform.h>
#include "drivers/io.h"

#include "drivers/timer.h"
#include "drivers/timer_def.h"
#include "drivers/dma.h"

const timerHardware_t timerHardware[USABLE_TIMER_CHANNEL_COUNT] = {
    // PPM Pad
#ifdef SPRACINGF3MINI_MKII_REVA
<<<<<<< HEAD
    { TIM3,  IO_TAG(PB5),  TIM_Channel_2, TIM3_IRQn,               TIM_USE_PPM, 0, GPIO_AF_2 }, // PPM - PB5
    // PB4 / TIM3 CH1 is connected to USBPresent
#else
    { TIM3,  IO_TAG(PB4),  TIM_Channel_1, TIM3_IRQn,               TIM_USE_PPM, 0, GPIO_AF_2 }, // PPM - PB4
    // PB5 / TIM3 CH2 is connected to USBPresent
#endif

    { TIM16, IO_TAG(PA6),  TIM_Channel_1, TIM1_UP_TIM16_IRQn,      TIM_USE_MOTOR, 1, GPIO_AF_1 },  // PWM1 - PA6
    { TIM17, IO_TAG(PA7),  TIM_Channel_1, TIM1_TRG_COM_TIM17_IRQn, TIM_USE_MOTOR, 1, GPIO_AF_1 },  // PWM2 - PA7
    { TIM4,  IO_TAG(PB8),  TIM_Channel_3, TIM4_IRQn,               TIM_USE_MOTOR, 1, GPIO_AF_2 },  // PWM3 - PB8
    { TIM4,  IO_TAG(PB9),  TIM_Channel_4, TIM4_IRQn,               TIM_USE_MOTOR, 1, GPIO_AF_2 },  // PWM4 - PB9
    { TIM15, IO_TAG(PA2),  TIM_Channel_1, TIM1_BRK_TIM15_IRQn,     TIM_USE_MOTOR, 1, GPIO_AF_9 },  // PWM5 - PA2
    { TIM15, IO_TAG(PA3),  TIM_Channel_2, TIM1_BRK_TIM15_IRQn,     TIM_USE_MOTOR, 1, GPIO_AF_9 },  // PWM6 - PA3
    { TIM2,  IO_TAG(PA0),  TIM_Channel_1, TIM2_IRQn,               TIM_USE_MOTOR, 1, GPIO_AF_1 },  // PWM7 - PA0
    { TIM2,  IO_TAG(PA1),  TIM_Channel_2, TIM2_IRQn,               TIM_USE_MOTOR, 1, GPIO_AF_1 },  // PWM8 - PA1

    // UART3 RX/TX
    { TIM2,  IO_TAG(PB10), TIM_Channel_3, TIM2_IRQn,               0, 1, GPIO_AF_1 }, // PWM9  - PB10 - TIM2_CH3 / UART3_TX (AF7)
    { TIM2,  IO_TAG(PB11), TIM_Channel_4, TIM2_IRQn,               0, 1, GPIO_AF_1 }, // PWM10 - PB11 - TIM2_CH4 / UART3_RX (AF7)

    // LED Strip Pad
    { TIM1,  IO_TAG(PA8),  TIM_Channel_1, TIM1_CC_IRQn,            TIM_USE_LED, 1, GPIO_AF_6 },  // GPIO_TIMER / LED_STRIP
=======
    DEF_TIM(TIM3, CH2, PB5, TIM_USE_PPM, 0), // PPM - PB5
    // PB4 / TIM3 CH1 is connected to USBPresent
#else
    DEF_TIM(TIM3, CH1, PB4, TIM_USE_PPM, 0), // PPM - PB4
    // PB5 / TIM3 CH2 is connected to USBPresent
#endif

    DEF_TIM(TIM16, CH1, PA6,  TIM_USE_MOTOR, 1),  // PWM1 - PA6
    DEF_TIM(TIM17, CH1, PA7,  TIM_USE_MOTOR, 1),  // PWM2 - PA7
    DEF_TIM(TIM4,  CH3, PB8,  TIM_USE_MOTOR, 1),  // PWM3 - PB8
    DEF_TIM(TIM4,  CH4, PB9,  TIM_USE_MOTOR, 1),  // PWM4 - PB9
    DEF_TIM(TIM15, CH1, PA2,  TIM_USE_MOTOR, 1),  // PWM5 - PA2
    DEF_TIM(TIM15, CH2, PA3,  TIM_USE_MOTOR, 1),  // PWM6 - PA3
    DEF_TIM(TIM2,  CH1, PA0,  TIM_USE_MOTOR, 1),  // PWM7 - PA0
    DEF_TIM(TIM2,  CH2, PA1,  TIM_USE_MOTOR, 1),  // PWM8 - PA1
    DEF_TIM(TIM2,  CH3, PB10, TIM_USE_NONE,  1),  // PWM9  - PB10 - TIM2_CH3 / UART3_TX (AF7)
    DEF_TIM(TIM2,  CH4, PB11, TIM_USE_NONE,  1),  // PWM10 - PB11 - TIM2_CH4 / UART3_RX (AF7)
    DEF_TIM(TIM1,  CH1, PA8,  TIM_USE_LED,   1),  // GPIO_TIMER / LED_STRIP
>>>>>>> 071b14f9
};
<|MERGE_RESOLUTION|>--- conflicted
+++ resolved
@@ -27,30 +27,6 @@
 const timerHardware_t timerHardware[USABLE_TIMER_CHANNEL_COUNT] = {
     // PPM Pad
 #ifdef SPRACINGF3MINI_MKII_REVA
-<<<<<<< HEAD
-    { TIM3,  IO_TAG(PB5),  TIM_Channel_2, TIM3_IRQn,               TIM_USE_PPM, 0, GPIO_AF_2 }, // PPM - PB5
-    // PB4 / TIM3 CH1 is connected to USBPresent
-#else
-    { TIM3,  IO_TAG(PB4),  TIM_Channel_1, TIM3_IRQn,               TIM_USE_PPM, 0, GPIO_AF_2 }, // PPM - PB4
-    // PB5 / TIM3 CH2 is connected to USBPresent
-#endif
-
-    { TIM16, IO_TAG(PA6),  TIM_Channel_1, TIM1_UP_TIM16_IRQn,      TIM_USE_MOTOR, 1, GPIO_AF_1 },  // PWM1 - PA6
-    { TIM17, IO_TAG(PA7),  TIM_Channel_1, TIM1_TRG_COM_TIM17_IRQn, TIM_USE_MOTOR, 1, GPIO_AF_1 },  // PWM2 - PA7
-    { TIM4,  IO_TAG(PB8),  TIM_Channel_3, TIM4_IRQn,               TIM_USE_MOTOR, 1, GPIO_AF_2 },  // PWM3 - PB8
-    { TIM4,  IO_TAG(PB9),  TIM_Channel_4, TIM4_IRQn,               TIM_USE_MOTOR, 1, GPIO_AF_2 },  // PWM4 - PB9
-    { TIM15, IO_TAG(PA2),  TIM_Channel_1, TIM1_BRK_TIM15_IRQn,     TIM_USE_MOTOR, 1, GPIO_AF_9 },  // PWM5 - PA2
-    { TIM15, IO_TAG(PA3),  TIM_Channel_2, TIM1_BRK_TIM15_IRQn,     TIM_USE_MOTOR, 1, GPIO_AF_9 },  // PWM6 - PA3
-    { TIM2,  IO_TAG(PA0),  TIM_Channel_1, TIM2_IRQn,               TIM_USE_MOTOR, 1, GPIO_AF_1 },  // PWM7 - PA0
-    { TIM2,  IO_TAG(PA1),  TIM_Channel_2, TIM2_IRQn,               TIM_USE_MOTOR, 1, GPIO_AF_1 },  // PWM8 - PA1
-
-    // UART3 RX/TX
-    { TIM2,  IO_TAG(PB10), TIM_Channel_3, TIM2_IRQn,               0, 1, GPIO_AF_1 }, // PWM9  - PB10 - TIM2_CH3 / UART3_TX (AF7)
-    { TIM2,  IO_TAG(PB11), TIM_Channel_4, TIM2_IRQn,               0, 1, GPIO_AF_1 }, // PWM10 - PB11 - TIM2_CH4 / UART3_RX (AF7)
-
-    // LED Strip Pad
-    { TIM1,  IO_TAG(PA8),  TIM_Channel_1, TIM1_CC_IRQn,            TIM_USE_LED, 1, GPIO_AF_6 },  // GPIO_TIMER / LED_STRIP
-=======
     DEF_TIM(TIM3, CH2, PB5, TIM_USE_PPM, 0), // PPM - PB5
     // PB4 / TIM3 CH1 is connected to USBPresent
 #else
@@ -69,5 +45,4 @@
     DEF_TIM(TIM2,  CH3, PB10, TIM_USE_NONE,  1),  // PWM9  - PB10 - TIM2_CH3 / UART3_TX (AF7)
     DEF_TIM(TIM2,  CH4, PB11, TIM_USE_NONE,  1),  // PWM10 - PB11 - TIM2_CH4 / UART3_RX (AF7)
     DEF_TIM(TIM1,  CH1, PA8,  TIM_USE_LED,   1),  // GPIO_TIMER / LED_STRIP
->>>>>>> 071b14f9
 };
