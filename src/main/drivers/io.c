#include "common/utils.h"

#include "io.h"
#include "io_impl.h"
#include "rcc.h"

#include "target.h"

// io ports defs are stored in array by index now
struct ioPortDef_s {
    rccPeriphTag_t rcc;
};

#if defined(STM32F1)
const struct ioPortDef_s ioPortDefs[] = {
    { RCC_APB2(IOPA) },
    { RCC_APB2(IOPB) },
    { RCC_APB2(IOPC) },
    { RCC_APB2(IOPD) },
    { RCC_APB2(IOPE) },
{
#if defined (STM32F10X_HD) || defined (STM32F10X_XL) || defined (STM32F10X_HD_VL)
    RCC_APB2(IOPF),
#else
    0,
#endif
},
{
#if defined (STM32F10X_HD) || defined (STM32F10X_XL) || defined (STM32F10X_HD_VL)
    RCC_APB2(IOPG),
#else
    0,
#endif
},
};
#elif defined(STM32F3)
const struct ioPortDef_s ioPortDefs[] = {
    { RCC_AHB(GPIOA) },
    { RCC_AHB(GPIOB) },
    { RCC_AHB(GPIOC) },
    { RCC_AHB(GPIOD) },
    { RCC_AHB(GPIOE) },
    { RCC_AHB(GPIOF) },
};
#elif defined(STM32F4)
const struct ioPortDef_s ioPortDefs[] = {
    { RCC_AHB1(GPIOA) },
    { RCC_AHB1(GPIOB) },
    { RCC_AHB1(GPIOC) },
    { RCC_AHB1(GPIOD) },
    { RCC_AHB1(GPIOE) },
    { RCC_AHB1(GPIOF) },
};
# endif

ioRec_t* IO_Rec(IO_t io)
{
    return io;
}

GPIO_TypeDef* IO_GPIO(IO_t io)
{
    ioRec_t *ioRec = IO_Rec(io);
    return ioRec->gpio;
}

uint16_t IO_Pin(IO_t io)
{
    ioRec_t *ioRec = IO_Rec(io);
    return ioRec->pin;
}

// port index, GPIOA == 0
int IO_GPIOPortIdx(IO_t io)
{
    if (!io)
        return -1;
    return (((size_t)IO_GPIO(io) - GPIOA_BASE) >> 10);     // ports are 0x400 apart
}

int IO_EXTI_PortSourceGPIO(IO_t io)
{
    return IO_GPIOPortIdx(io);
}

int IO_GPIO_PortSource(IO_t io)
{
    return IO_GPIOPortIdx(io);
}

// zero based pin index
int IO_GPIOPinIdx(IO_t io)
{
    if (!io)
        return -1;
    return 31 - __builtin_clz(IO_Pin(io));  // CLZ is a bit faster than FFS
}

int IO_EXTI_PinSource(IO_t io)
{
    return IO_GPIOPinIdx(io);
}

int IO_GPIO_PinSource(IO_t io)
{
    return IO_GPIOPinIdx(io);
}

// mask on stm32f103, bit index on stm32f303
uint32_t IO_EXTI_Line(IO_t io)
{
<<<<<<< HEAD
	if (!io)
		return 0;
#if defined(STM32F1)
	return 1 << IO_GPIOPinIdx(io);
#elif defined(STM32F3)
	return IO_GPIOPinIdx(io);
#elif defined(STM32F4)
	return 1 << IO_GPIOPinIdx(io);
=======
    if (!io)
        return 0;
#if defined(STM32F1)
    return 1 << IO_GPIOPinIdx(io);
#elif defined(STM32F3)
    return IO_GPIOPinIdx(io);
#elif defined(STM32F4)
    return 1 << IO_GPIOPinIdx(io);
>>>>>>> 8d41a07a
#else
# error "Unknown target type"
#endif
}

bool IORead(IO_t io)
{
    if (!io)
        return false;
    return !! (IO_GPIO(io)->IDR & IO_Pin(io));
}

void IOWrite(IO_t io, bool hi)
{
<<<<<<< HEAD
	if (!io)
		return;
#ifdef STM32F4
	if (hi) {
		IO_GPIO(io)->BSRRL = IO_Pin(io);
	}
	else {
		IO_GPIO(io)->BSRRH = IO_Pin(io);
	}
=======
    if (!io)
        return;
#ifdef STM32F4
    if (hi) {
        IO_GPIO(io)->BSRRL = IO_Pin(io);
    }
    else {
        IO_GPIO(io)->BSRRH = IO_Pin(io);
    }
>>>>>>> 8d41a07a
#else
    IO_GPIO(io)->BSRR = IO_Pin(io) << (hi ? 0 : 16);
#endif
}

void IOHi(IO_t io)
{
<<<<<<< HEAD
	if (!io)
		return;
#ifdef STM32F4
	IO_GPIO(io)->BSRRL = IO_Pin(io);
=======
    if (!io)
        return;
#ifdef STM32F4
    IO_GPIO(io)->BSRRL = IO_Pin(io);
>>>>>>> 8d41a07a
#else
    IO_GPIO(io)->BSRR = IO_Pin(io);
#endif
}

void IOLo(IO_t io)
{
<<<<<<< HEAD
	if (!io)
		return;
#ifdef STM32F4
	IO_GPIO(io)->BSRRH = IO_Pin(io);
=======
    if (!io)
        return;
#ifdef STM32F4
    IO_GPIO(io)->BSRRH = IO_Pin(io);
>>>>>>> 8d41a07a
#else
    IO_GPIO(io)->BRR = IO_Pin(io);
#endif
}

void IOToggle(IO_t io)
{
<<<<<<< HEAD
	if (!io)
		return;
	uint32_t mask = IO_Pin(io);
	// Read pin state from ODR but write to BSRR because it only changes the pins
	// high in the mask value rather than all pins. XORing ODR directly risks
	// setting other pins incorrectly because it change all pins' state.
#ifdef STM32F4
	if (IO_GPIO(io)->ODR & mask) {
		IO_GPIO(io)->BSRRH = mask;
	} else {
		IO_GPIO(io)->BSRRL = mask;
	}
=======
    if (!io)
        return;
    uint32_t mask = IO_Pin(io);
    // Read pin state from ODR but write to BSRR because it only changes the pins
    // high in the mask value rather than all pins. XORing ODR directly risks
    // setting other pins incorrectly because it change all pins' state.
#ifdef STM32F4
    if (IO_GPIO(io)->ODR & mask) {
        IO_GPIO(io)->BSRRH = mask;
    } else {
        IO_GPIO(io)->BSRRL = mask;
    }
>>>>>>> 8d41a07a
#else
    if (IO_GPIO(io)->ODR & mask)
        mask <<= 16;   // bit is set, shift mask to reset half

    IO_GPIO(io)->BSRR = mask;
#endif
}

// claim IO pin, set owner and resources
void IOInit(IO_t io, resourceOwner_t owner, resourceType_t resources)
{
    ioRec_t *ioRec = IO_Rec(io);
    if (owner != OWNER_FREE)   // pass OWNER_FREE to keep old owner
        ioRec->owner = owner;
    ioRec->resourcesUsed |= resources;
}

void IORelease(IO_t io)
{
    ioRec_t *ioRec = IO_Rec(io);
    ioRec->owner = OWNER_FREE;
}

resourceOwner_t IOGetOwner(IO_t io)
{
    ioRec_t *ioRec = IO_Rec(io);
    return ioRec->owner;
}

resourceType_t IOGetResources(IO_t io)
{
    ioRec_t *ioRec = IO_Rec(io);
    return ioRec->resourcesUsed;
}

#if defined(STM32F1)

void IOConfigGPIO(IO_t io, ioConfig_t cfg)
{
    if (!io)
        return;
    rccPeriphTag_t rcc = ioPortDefs[IO_GPIOPortIdx(io)].rcc;
    RCC_ClockCmd(rcc, ENABLE);

    GPIO_InitTypeDef init = {
        .GPIO_Pin = IO_Pin(io),
        .GPIO_Speed = cfg & 0x03,
        .GPIO_Mode = cfg & 0x7c,
    };
    GPIO_Init(IO_GPIO(io), &init);
}

#elif defined(STM32F3) || defined(STM32F4)

void IOConfigGPIO(IO_t io, ioConfig_t cfg)
{
    if (!io)
        return;
    rccPeriphTag_t rcc = ioPortDefs[IO_GPIOPortIdx(io)].rcc;
    RCC_ClockCmd(rcc, ENABLE);

    GPIO_InitTypeDef init = {
        .GPIO_Pin = IO_Pin(io),
        .GPIO_Mode = (cfg >> 0) & 0x03,
        .GPIO_Speed = (cfg >> 2) & 0x03,
        .GPIO_OType = (cfg >> 4) & 0x01,
        .GPIO_PuPd = (cfg >> 5) & 0x03,
    };
    GPIO_Init(IO_GPIO(io), &init);
}

void IOConfigGPIOAF(IO_t io, ioConfig_t cfg, uint8_t af)
{
    if (!io)
        return;

    rccPeriphTag_t rcc = ioPortDefs[IO_GPIOPortIdx(io)].rcc;
    RCC_ClockCmd(rcc, ENABLE);
    GPIO_PinAFConfig(IO_GPIO(io), IO_GPIO_PinSource(io), af);

    GPIO_InitTypeDef init = {
        .GPIO_Pin = IO_Pin(io),
        .GPIO_Mode = (cfg >> 0) & 0x03,
        .GPIO_Speed = (cfg >> 2) & 0x03,
        .GPIO_OType = (cfg >> 4) & 0x01,
        .GPIO_PuPd = (cfg >> 5) & 0x03,
    };
    GPIO_Init(IO_GPIO(io), &init);
}
#endif

static const uint16_t ioDefUsedMask[DEFIO_PORT_USED_COUNT] = { DEFIO_PORT_USED_LIST };
static const uint8_t ioDefUsedOffset[DEFIO_PORT_USED_COUNT] = { DEFIO_PORT_OFFSET_LIST };
ioRec_t ioRecs[DEFIO_IO_USED_COUNT];

// initialize all ioRec_t structures from ROM
// currently only bitmask is used, this may change in future
void IOInitGlobal(void) {
    ioRec_t *ioRec = ioRecs;

    for (unsigned port = 0; port < ARRAYLEN(ioDefUsedMask); port++) {
        for (unsigned pin = 0; pin < sizeof(ioDefUsedMask[0]) * 8; pin++) {
            if (ioDefUsedMask[port] & (1 << pin)) {
                ioRec->gpio = (GPIO_TypeDef *)(GPIOA_BASE + (port << 10));   // ports are 0x400 apart
                ioRec->pin = 1 << pin;
                ioRec++;
            }
        }
    }
}

IO_t IOGetByTag(ioTag_t tag)
{
    int portIdx = DEFIO_TAG_GPIOID(tag);
    int pinIdx = DEFIO_TAG_PIN(tag);

    if (portIdx >= DEFIO_PORT_USED_COUNT)
        return NULL;
    // check if pin exists
    if (!(ioDefUsedMask[portIdx] & (1 << pinIdx)))
        return NULL;
    // count bits before this pin on single port
    int offset = __builtin_popcount(((1 << pinIdx) - 1) & ioDefUsedMask[portIdx]);
    // and add port offset
    offset += ioDefUsedOffset[portIdx];
    return ioRecs + offset;
}<|MERGE_RESOLUTION|>--- conflicted
+++ resolved
@@ -109,16 +109,6 @@
 // mask on stm32f103, bit index on stm32f303
 uint32_t IO_EXTI_Line(IO_t io)
 {
-<<<<<<< HEAD
-	if (!io)
-		return 0;
-#if defined(STM32F1)
-	return 1 << IO_GPIOPinIdx(io);
-#elif defined(STM32F3)
-	return IO_GPIOPinIdx(io);
-#elif defined(STM32F4)
-	return 1 << IO_GPIOPinIdx(io);
-=======
     if (!io)
         return 0;
 #if defined(STM32F1)
@@ -127,7 +117,6 @@
     return IO_GPIOPinIdx(io);
 #elif defined(STM32F4)
     return 1 << IO_GPIOPinIdx(io);
->>>>>>> 8d41a07a
 #else
 # error "Unknown target type"
 #endif
@@ -142,17 +131,6 @@
 
 void IOWrite(IO_t io, bool hi)
 {
-<<<<<<< HEAD
-	if (!io)
-		return;
-#ifdef STM32F4
-	if (hi) {
-		IO_GPIO(io)->BSRRL = IO_Pin(io);
-	}
-	else {
-		IO_GPIO(io)->BSRRH = IO_Pin(io);
-	}
-=======
     if (!io)
         return;
 #ifdef STM32F4
@@ -162,7 +140,6 @@
     else {
         IO_GPIO(io)->BSRRH = IO_Pin(io);
     }
->>>>>>> 8d41a07a
 #else
     IO_GPIO(io)->BSRR = IO_Pin(io) << (hi ? 0 : 16);
 #endif
@@ -170,17 +147,10 @@
 
 void IOHi(IO_t io)
 {
-<<<<<<< HEAD
-	if (!io)
-		return;
-#ifdef STM32F4
-	IO_GPIO(io)->BSRRL = IO_Pin(io);
-=======
     if (!io)
         return;
 #ifdef STM32F4
     IO_GPIO(io)->BSRRL = IO_Pin(io);
->>>>>>> 8d41a07a
 #else
     IO_GPIO(io)->BSRR = IO_Pin(io);
 #endif
@@ -188,17 +158,10 @@
 
 void IOLo(IO_t io)
 {
-<<<<<<< HEAD
-	if (!io)
-		return;
-#ifdef STM32F4
-	IO_GPIO(io)->BSRRH = IO_Pin(io);
-=======
     if (!io)
         return;
 #ifdef STM32F4
     IO_GPIO(io)->BSRRH = IO_Pin(io);
->>>>>>> 8d41a07a
 #else
     IO_GPIO(io)->BRR = IO_Pin(io);
 #endif
@@ -206,20 +169,6 @@
 
 void IOToggle(IO_t io)
 {
-<<<<<<< HEAD
-	if (!io)
-		return;
-	uint32_t mask = IO_Pin(io);
-	// Read pin state from ODR but write to BSRR because it only changes the pins
-	// high in the mask value rather than all pins. XORing ODR directly risks
-	// setting other pins incorrectly because it change all pins' state.
-#ifdef STM32F4
-	if (IO_GPIO(io)->ODR & mask) {
-		IO_GPIO(io)->BSRRH = mask;
-	} else {
-		IO_GPIO(io)->BSRRL = mask;
-	}
-=======
     if (!io)
         return;
     uint32_t mask = IO_Pin(io);
@@ -232,7 +181,6 @@
     } else {
         IO_GPIO(io)->BSRRL = mask;
     }
->>>>>>> 8d41a07a
 #else
     if (IO_GPIO(io)->ODR & mask)
         mask <<= 16;   // bit is set, shift mask to reset half
