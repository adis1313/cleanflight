--- conflicted
+++ resolved
@@ -196,11 +196,7 @@
 
 static bool i2c_OLED_send_byte(busDevice_t *bus, uint8_t val)
 {
-<<<<<<< HEAD
-    return i2cWrite(bus->i2c.device, bus->i2c.address, 0x40, val);
-=======
     return i2cWrite(bus->busdev_u.i2c.device, bus->busdev_u.i2c.address, 0x40, val);
->>>>>>> 94e32734
 }
 
 void i2c_OLED_clear_display_quick(busDevice_t *bus)
